--- conflicted
+++ resolved
@@ -355,11 +355,7 @@
                     .user_data
                     .saved_tracks
                     .values()
-<<<<<<< HEAD
-                    .map(|t| t.id.to_owned().into())
-=======
-                    .map(|t| t.id.clone())
->>>>>>> ee7750f7
+                    .map(|t| t.id.clone().into())
                     .collect()
             } else {
                 client
