use crate::{
    command::Command,
    key::{Key, KeySequence},
    state::*,
    utils::{self, new_list_state},
};
use anyhow::Result;
use crossterm::event::{self, EventStream, KeyCode, KeyModifiers};
use rand::Rng;
use rspotify::model::offset;
use std::sync::mpsc;
use tokio_stream::StreamExt;

#[derive(Debug)]
pub enum ContextURI {
    Playlist(String),
    Album(String),
    Artist(String),
    Unknown(String),
}

#[derive(Debug)]
/// A request that modifies the player's playback
pub enum PlayerRequest {
    NextTrack,
    PreviousTrack,
    ResumePause,
    SeekTrack(u32),
    Repeat,
    Shuffle,
    Volume(u8),
    PlayTrack(Option<String>, Option<Vec<String>>, Option<offset::Offset>),
    TransferPlayback(String, bool),
}

#[derive(Debug)]
/// A request to the client
pub enum ClientRequest {
    GetDevices,
    GetUserPlaylists,
    GetUserSavedAlbums,
    GetUserFollowedArtists,
    GetContext(ContextURI),
    GetCurrentPlayback,
<<<<<<< HEAD
    TransferPlayback(String, bool),
    Search(String),
    Player(PlayerEvent),
=======
    Player(PlayerRequest),
>>>>>>> 986639d9
}

impl From<event::KeyEvent> for Key {
    fn from(event: event::KeyEvent) -> Self {
        match event.modifiers {
            KeyModifiers::NONE => Key::None(event.code),
            KeyModifiers::ALT => Key::Alt(event.code),
            KeyModifiers::CONTROL => Key::Ctrl(event.code),
            KeyModifiers::SHIFT => Key::None(event.code),
            _ => unreachable!(),
        }
    }
}

#[tokio::main]
/// starts a handler to handle terminal events (key pressed, mouse clicked, etc)
pub async fn start_event_handler(send: mpsc::Sender<ClientRequest>, state: SharedState) {
    let mut event_stream = EventStream::new();

    while let Some(event) = event_stream.next().await {
        match event {
            Ok(event) => {
                log::info!("got event: {:?}", event);
                if let Err(err) = handle_terminal_event(event, &send, &state) {
                    log::warn!("failed to handle event: {:#}", err);
                }
            }
            Err(err) => {
                log::warn!("failed to get event: {:#}", err);
            }
        }
    }
}

fn handle_terminal_event(
    event: event::Event,
    send: &mpsc::Sender<ClientRequest>,
    state: &SharedState,
) -> Result<()> {
    let key: Key = match event {
        event::Event::Key(event) => event.into(),
        event::Event::Mouse(event) => {
            return handle_mouse_event(event, send, state);
        }
        _ => {
            return Ok(());
        }
    };

    let mut ui = state.ui.lock().unwrap();

    let mut key_sequence = ui.input_key_sequence.clone();
    key_sequence.keys.push(key.clone());
    if state
        .keymap_config
        .find_matched_prefix_keymaps(&key_sequence)
        .is_empty()
    {
        key_sequence = KeySequence { keys: vec![key] };
    }

    let command = state
        .keymap_config
        .find_command_from_key_sequence(&key_sequence);

    let handled = match command {
        None => {
            // handle input key sequence for searching window/popup
            if let PopupState::ContextSearch(_) = ui.popup {
                handle_key_sequence_for_search_popup(&key_sequence, send, state, &mut ui)?
            } else if let PageState::Searching(_) = ui.page {
                handle_key_sequence_for_search_window(&key_sequence, send, state, &mut ui)?
            } else {
                false
            }
        }
        Some(command) => {
            // handle commands specifically for a popup window
            let handled = match ui.popup {
                PopupState::None => match ui.page {
                    // no popup, handle command based on the current UI's `PageState`
                    PageState::Browsing(_) => {
                        handle_command_for_context_window(command, send, state, &mut ui)?
                    }
                    PageState::CurrentPlaying => {
                        handle_command_for_context_window(command, send, state, &mut ui)?
                    }
                    PageState::Searching(_) => {
                        handle_key_sequence_for_search_window(&key_sequence, send, state, &mut ui)?
                    }
                },
                PopupState::ContextSearch(_) => {
                    handle_key_sequence_for_search_popup(&key_sequence, send, state, &mut ui)?
                }
                PopupState::ArtistList(_, _) => handle_command_for_list_popup(
                    command,
                    match ui.popup {
                        PopupState::ArtistList(ref artists, _) => artists.len(),
                        _ => unreachable!(),
                    },
                    |_: &mut UIStateGuard, _: usize| {},
                    |ui: &mut UIStateGuard, id: usize| -> Result<()> {
                        let artists = match ui.popup {
                            PopupState::ArtistList(ref artists, _) => artists,
                            _ => unreachable!(),
                        };
                        let uri = artists[id].uri.clone().unwrap();
                        send.send(ClientRequest::GetContext(ContextURI::Artist(uri.clone())))?;

                        let frame_state = PageState::Browsing(uri);
                        ui.history.push(frame_state.clone());
                        ui.page = frame_state;
                        ui.popup = PopupState::None;
                        Ok(())
                    },
                    |ui: &mut UIStateGuard| {
                        ui.popup = PopupState::None;
                    },
                    &mut ui,
                )?,
                PopupState::UserPlaylistList(_) => {
                    let player = state.player.read().unwrap();
                    let playlist_uris = player
                        .user_playlists
                        .iter()
                        .map(|p| p.uri.clone())
                        .collect::<Vec<_>>();
                    handle_command_for_uri_list_popup(
                        command,
                        send,
                        &mut ui,
                        playlist_uris,
                        ContextURI::Playlist("".to_owned()),
                    )?
                }
                PopupState::UserFollowedArtistList(_) => {
                    let player = state.player.read().unwrap();
                    let artist_uris = player
                        .user_followed_artists
                        .iter()
                        .map(|a| a.uri.clone().unwrap())
                        .collect::<Vec<_>>();
                    handle_command_for_uri_list_popup(
                        command,
                        send,
                        &mut ui,
                        artist_uris,
                        ContextURI::Artist("".to_owned()),
                    )?
                }
                PopupState::UserSavedAlbumList(_) => {
                    let player = state.player.read().unwrap();
                    let album_uris = player
                        .user_saved_albums
                        .iter()
                        .map(|a| a.uri.clone().unwrap())
                        .collect::<Vec<_>>();

                    handle_command_for_uri_list_popup(
                        command,
                        send,
                        &mut ui,
                        album_uris,
                        ContextURI::Album("".to_owned()),
                    )?
                }
                PopupState::ThemeList(_, _) => handle_command_for_list_popup(
                    command,
                    match ui.popup {
                        PopupState::ThemeList(ref themes, _) => themes.len(),
                        _ => unreachable!(),
                    },
                    |ui: &mut UIStateGuard, id: usize| {
                        ui.theme = match ui.popup {
                            PopupState::ThemeList(ref themes, _) => themes[id].clone(),
                            _ => unreachable!(),
                        };
                    },
                    |ui: &mut UIStateGuard, _: usize| -> Result<()> {
                        ui.popup = PopupState::None;
                        Ok(())
                    },
                    |ui: &mut UIStateGuard| {
                        ui.theme = match ui.popup {
                            PopupState::ThemeList(ref themes, _) => themes[0].clone(),
                            _ => unreachable!(),
                        };
                        ui.popup = PopupState::None;
                    },
                    &mut ui,
                )?,
                PopupState::DeviceList(_) => {
                    let player = state.player.read().unwrap();

                    handle_command_for_list_popup(
                        command,
                        player.devices.len(),
                        |_: &mut UIStateGuard, _: usize| {},
                        |ui: &mut UIStateGuard, id: usize| -> Result<()> {
                            send.send(ClientRequest::Player(PlayerRequest::TransferPlayback(
                                player.devices[id].id.clone(),
                                true,
                            )))?;
                            ui.popup = PopupState::None;
                            Ok(())
                        },
                        |ui: &mut UIStateGuard| {
                            ui.popup = PopupState::None;
                        },
                        &mut ui,
                    )?
                }
                PopupState::CommandHelp => handle_command_for_command_help_popup(command, &mut ui)?,
            };

            if handled {
                true
            } else {
                handle_command(command, send, state, &mut ui)?
            }
        }
    };

    if handled {
        ui.input_key_sequence.keys = vec![];
    } else {
        ui.input_key_sequence = key_sequence;
    }
    Ok(())
}

fn handle_mouse_event(
    event: event::MouseEvent,
    send: &mpsc::Sender<ClientRequest>,
    state: &SharedState,
) -> Result<()> {
    let ui = state.ui.lock().unwrap();
    // a left click event
    if let event::MouseEventKind::Down(event::MouseButton::Left) = event.kind {
        if event.row == ui.progress_bar_rect.y {
            let player = state.player.read().unwrap();
            let track = player.get_current_playing_track();
            if let Some(track) = track {
                let position_ms =
                    track.duration_ms * (event.column as u32) / (ui.progress_bar_rect.width as u32);
                send.send(ClientRequest::Player(PlayerRequest::SeekTrack(position_ms)))?;
            }
        }
    }
    Ok(())
}

fn handle_command_for_context_window(
    command: Command,
    send: &mpsc::Sender<ClientRequest>,
    state: &SharedState,
    ui: &mut UIStateGuard,
) -> Result<bool> {
    match command {
        Command::EnterSearchPage => {
            // TODO: handle the command properly
            let new_page = PageState::Searching("".to_owned());
            ui.history.push(new_page.clone());
            ui.page = new_page;
            ui.window = WindowState::Search(
                new_list_state(),
                new_list_state(),
                new_list_state(),
                new_list_state(),
                SearchFocusState::Tracks,
            );
            // needs to set `context_uri` to an empty string
            // because keeping the original `context_uri` will
            // prevent the context window from updating when going
            // back from a search window using `PreviousPage` command
            state.player.write().unwrap().context_uri = "".to_owned();
            Ok(true)
        }
        Command::FocusNextWindow => {
            ui.window.next();
            Ok(true)
        }
        Command::FocusPreviousWindow => {
            ui.window.previous();
            Ok(true)
        }
        Command::SearchContext => {
            ui.window.select(Some(0));
            ui.popup = PopupState::ContextSearch("".to_owned());
            Ok(true)
        }
        Command::PlayContext => {
            let player = state.player.read().unwrap();
            let context = player.get_context();

            // randomly play a track from the current context
            if let Some(context) = context {
                if let Some(tracks) = context.get_tracks() {
                    let offset = match context {
                        // Spotify does not allow to manually specify `offset` for artist context
                        Context::Artist(_, _, _, _) => None,
                        _ => {
                            let id = rand::thread_rng().gen_range(0..tracks.len());
                            offset::for_uri(tracks[id].uri.clone())
                        }
                    };
                    send.send(ClientRequest::Player(PlayerRequest::PlayTrack(
                        Some(player.context_uri.clone()),
                        None,
                        offset,
                    )))?;
                }
            }
            Ok(true)
        }
        _ => {
            let handled = {
                match state.player.write().unwrap().get_context_mut() {
                    Some(context) => match command {
                        Command::SortTrackByTitle => {
                            context.sort_tracks(ContextSortOrder::TrackName);
                            true
                        }
                        Command::SortTrackByAlbum => {
                            context.sort_tracks(ContextSortOrder::Album);
                            true
                        }
                        Command::SortTrackByArtists => {
                            context.sort_tracks(ContextSortOrder::Artists);
                            true
                        }
                        Command::SortTrackByAddedDate => {
                            context.sort_tracks(ContextSortOrder::AddedAt);
                            true
                        }
                        Command::SortTrackByDuration => {
                            context.sort_tracks(ContextSortOrder::Duration);
                            true
                        }
                        Command::ReverseTrackOrder => {
                            context.reverse_tracks();
                            true
                        }

                        _ => false,
                    },
                    None => false,
                }
            };
            if handled {
                Ok(true)
            } else {
                handle_command_for_focused_context_subwindow(command, send, ui, state)
            }
        }
    }
}

fn handle_key_sequence_for_search_window(
    key_sequence: &KeySequence,
    send: &mpsc::Sender<Event>,
    state: &SharedState,
    ui: &mut UIStateGuard,
) -> Result<bool> {
    let query = match ui.page {
        PageState::Searching(ref mut query) => query,
        _ => unreachable!(),
    };

    // handle user's input
    if key_sequence.keys.len() == 1 {
        if let Key::None(c) = key_sequence.keys[0] {
            match c {
                KeyCode::Char(c) => {
                    query.push(c);
                    send.send(Event::Search(query.clone()))?;
                    return Ok(true);
                }
                KeyCode::Backspace => {
                    if !query.is_empty() {
                        query.pop().unwrap();
                        if !query.is_empty() {
                            send.send(Event::Search(query.clone()))?;
                        }
                    }
                    return Ok(true);
                }
                _ => {}
            }
        }
    }

    Ok(false)
}

fn handle_key_sequence_for_search_popup(
    key_sequence: &KeySequence,
    send: &mpsc::Sender<ClientRequest>,
    state: &SharedState,
    ui: &mut UIStateGuard,
) -> Result<bool> {
    let query = match ui.popup {
        PopupState::ContextSearch(ref mut query) => query,
        _ => unreachable!(),
    };
    if key_sequence.keys.len() == 1 {
        if let Key::None(c) = key_sequence.keys[0] {
            match c {
                KeyCode::Char(c) => {
                    query.push(c);
                    ui.window.select(Some(0));
                    return Ok(true);
                }
                KeyCode::Backspace => {
                    if !query.is_empty() {
                        query.pop().unwrap();
                        ui.window.select(Some(0));
                    }
                    return Ok(true);
                }
                _ => {}
            }
        }
    }

    let command = state
        .keymap_config
        .find_command_from_key_sequence(key_sequence);

    match command {
        Some(command) => match command {
            Command::ClosePopup => {
                ui.window.select(Some(0));
                ui.popup = PopupState::None;
                Ok(true)
            }
            Command::FocusNextWindow => {
                ui.window.next();
                Ok(true)
            }
            Command::FocusPreviousWindow => {
                ui.window.previous();
                Ok(true)
            }
            _ => handle_command_for_focused_context_subwindow(command, send, ui, state),
        },
        None => Ok(false),
    }
}

fn handle_command_for_uri_list_popup(
    command: Command,
    send: &mpsc::Sender<ClientRequest>,
    ui: &mut UIStateGuard,
    uris: Vec<String>,
    base_uri: ContextURI,
) -> Result<bool> {
    handle_command_for_list_popup(
        command,
        uris.len(),
        |_: &mut UIStateGuard, _: usize| {},
        |ui: &mut UIStateGuard, id: usize| -> Result<()> {
            let uri = uris[id].clone();
            let context_uri = match base_uri {
                ContextURI::Playlist(_) => ContextURI::Playlist(uri),
                ContextURI::Artist(_) => ContextURI::Artist(uri),
                ContextURI::Album(_) => ContextURI::Album(uri),
                ContextURI::Unknown(_) => ContextURI::Unknown(uri),
            };
            send.send(ClientRequest::GetContext(context_uri))?;

            let new_page = PageState::Browsing(uris[id].clone());
            ui.history.push(new_page.clone());
            ui.page = new_page;
            ui.popup = PopupState::None;
            Ok(())
        },
        |ui: &mut UIStateGuard| {
            ui.popup = PopupState::None;
        },
        ui,
    )
}

fn handle_command_for_list_popup(
    command: Command,
    list_len: usize,
    on_select_func: impl Fn(&mut UIStateGuard, usize),
    choose_handle_func: impl Fn(&mut UIStateGuard, usize) -> Result<()>,
    close_handle_func: impl Fn(&mut UIStateGuard),
    ui: &mut UIStateGuard,
) -> Result<bool> {
    match command {
        Command::SelectNext => {
            if let Some(id) = ui.popup.list_selected() {
                if id + 1 < list_len {
                    ui.popup.list_select(Some(id + 1));
                    on_select_func(ui, id + 1);
                }
            }
            Ok(true)
        }
        Command::SelectPrevious => {
            if let Some(id) = ui.popup.list_selected() {
                if id > 0 {
                    ui.popup.list_select(Some(id - 1));
                    on_select_func(ui, id - 1);
                }
            }
            Ok(true)
        }
        Command::ChooseSelected => {
            if let Some(id) = ui.popup.list_selected() {
                choose_handle_func(ui, id)?;
            }
            Ok(true)
        }
        Command::ClosePopup => {
            close_handle_func(ui);
            Ok(true)
        }
        _ => Ok(false),
    }
}

fn handle_command_for_command_help_popup(command: Command, ui: &mut UIStateGuard) -> Result<bool> {
    if let Command::ClosePopup = command {
        ui.popup = PopupState::None;
        Ok(true)
    } else {
        Ok(false)
    }
}

fn handle_command(
    command: Command,
    send: &mpsc::Sender<ClientRequest>,
    state: &SharedState,
    ui: &mut UIStateGuard,
) -> Result<bool> {
    match command {
        Command::Quit => {
            ui.is_running = false;
            Ok(true)
        }
        Command::NextTrack => {
            send.send(ClientRequest::Player(PlayerRequest::NextTrack))?;
            Ok(true)
        }
        Command::PreviousTrack => {
            send.send(ClientRequest::Player(PlayerRequest::PreviousTrack))?;
            Ok(true)
        }
        Command::ResumePause => {
            send.send(ClientRequest::Player(PlayerRequest::ResumePause))?;
            Ok(true)
        }
        Command::Repeat => {
            send.send(ClientRequest::Player(PlayerRequest::Repeat))?;
            Ok(true)
        }
        Command::Shuffle => {
            send.send(ClientRequest::Player(PlayerRequest::Shuffle))?;
            Ok(true)
        }
        Command::VolumeUp => {
            if let Some(ref playback) = state.player.read().unwrap().playback {
                let volume = std::cmp::min(playback.device.volume_percent + 5, 100_u32);
                send.send(ClientRequest::Player(PlayerRequest::Volume(volume as u8)))?;
            }
            Ok(true)
        }
        Command::VolumeDown => {
            if let Some(ref playback) = state.player.read().unwrap().playback {
                let volume = std::cmp::max(playback.device.volume_percent as i32 - 5, 0_i32);
                send.send(ClientRequest::Player(PlayerRequest::Volume(volume as u8)))?;
            }
            Ok(true)
        }
        Command::OpenCommandHelp => {
            ui.popup = PopupState::CommandHelp;
            Ok(true)
        }
        Command::RefreshPlayback => {
            send.send(ClientRequest::GetCurrentPlayback)?;
            Ok(true)
        }
        Command::BrowsePlayingContext => {
            ui.page = PageState::CurrentPlaying;
            ui.history.push(PageState::CurrentPlaying);
            Ok(true)
        }
        Command::BrowsePlayingTrackAlbum => {
            if let Some(track) = state.player.read().unwrap().get_current_playing_track() {
                if let Some(ref uri) = track.album.uri {
<<<<<<< HEAD
                    send.send(Event::GetContext(ContextURI::Album(uri.clone())))?;
                    let new_page = PageState::Browsing(uri.clone());
                    ui.history.push(new_page.clone());
                    ui.page = new_page;
=======
                    send.send(ClientRequest::GetContext(ContextURI::Album(uri.clone())))?;
                    let frame_state = PageState::Browsing(uri.clone());
                    ui.history.push(frame_state.clone());
                    ui.page = frame_state;
>>>>>>> 986639d9
                }
            }
            Ok(true)
        }
        Command::BrowsePlayingTrackArtists => {
            if let Some(track) = state.player.read().unwrap().get_current_playing_track() {
                let artists = track
                    .artists
                    .iter()
                    .map(|a| Artist {
                        name: a.name.clone(),
                        uri: a.uri.clone(),
                        id: a.id.clone(),
                    })
                    .filter(|a| a.uri.is_some())
                    .collect::<Vec<_>>();
                ui.popup = PopupState::ArtistList(artists, utils::new_list_state());
            }
            Ok(true)
        }
        Command::BrowseUserPlaylists => {
            send.send(ClientRequest::GetUserPlaylists)?;
            ui.popup = PopupState::UserPlaylistList(utils::new_list_state());
            Ok(true)
        }
        Command::BrowseUserFollowedArtists => {
            send.send(ClientRequest::GetUserFollowedArtists)?;
            ui.popup = PopupState::UserFollowedArtistList(utils::new_list_state());
            Ok(true)
        }
        Command::BrowseUserSavedAlbums => {
            send.send(ClientRequest::GetUserSavedAlbums)?;
            ui.popup = PopupState::UserSavedAlbumList(utils::new_list_state());
            Ok(true)
        }
        Command::PreviousPage => {
            if ui.history.len() > 1 {
                ui.history.pop();
                ui.page = ui.history.last().unwrap().clone();
            }
            Ok(true)
        }
        Command::SwitchDevice => {
            ui.popup = PopupState::DeviceList(utils::new_list_state());
            send.send(ClientRequest::GetDevices)?;
            Ok(true)
        }
        Command::SwitchTheme => {
            ui.popup = PopupState::ThemeList(state.get_themes(ui), utils::new_list_state());
            Ok(true)
        }
        _ => Ok(false),
    }
}

fn handle_command_for_focused_context_subwindow(
    command: Command,
    send: &mpsc::Sender<ClientRequest>,
    ui: &mut UIStateGuard,
    state: &SharedState,
) -> Result<bool> {
    match state.player.read().unwrap().get_context() {
        Some(context) => match context {
            Context::Artist(_, ref tracks, ref albums, ref artists) => {
                let focus_state = match ui.window {
                    WindowState::Artist(_, _, _, state) => state,
                    _ => unreachable!(),
                };
                match focus_state {
                    ArtistFocusState::Albums => handle_command_for_album_list(
                        command,
                        send,
                        ui,
                        ui.get_search_filtered_items(albums),
                    ),
                    ArtistFocusState::RelatedArtists => handle_command_for_artist_list(
                        command,
                        send,
                        ui,
                        ui.get_search_filtered_items(artists),
                    ),
                    ArtistFocusState::TopTracks => handle_command_for_track_table(
                        command,
                        send,
                        ui,
                        None,
                        Some(tracks.iter().map(|t| t.uri.clone()).collect::<Vec<_>>()),
                        ui.get_search_filtered_items(tracks),
                    ),
                }
            }
            Context::Album(ref album, ref tracks) => handle_command_for_track_table(
                command,
                send,
                ui,
                Some(album.uri.clone()),
                None,
                ui.get_search_filtered_items(tracks),
            ),
            Context::Playlist(ref playlist, ref tracks) => handle_command_for_track_table(
                command,
                send,
                ui,
                Some(playlist.uri.clone()),
                None,
                ui.get_search_filtered_items(tracks),
            ),
            Context::Unknown(_) => Ok(false),
        },
        None => Ok(false),
    }
}

fn handle_command_for_artist_list(
    command: Command,
    send: &mpsc::Sender<ClientRequest>,
    ui: &mut UIStateGuard,
    artists: Vec<&Artist>,
) -> Result<bool> {
    match command {
        Command::SelectNext => {
            if let Some(id) = ui.window.selected() {
                if id + 1 < artists.len() {
                    ui.window.select(Some(id + 1));
                }
            }
            Ok(true)
        }
        Command::SelectPrevious => {
            if let Some(id) = ui.window.selected() {
                if id > 0 {
                    ui.window.select(Some(id - 1));
                }
            }
            Ok(true)
        }
        Command::ChooseSelected => {
            if let Some(id) = ui.window.selected() {
                let uri = artists[id].uri.clone().unwrap();
<<<<<<< HEAD
                send.send(Event::GetContext(ContextURI::Artist(uri.clone())))?;
                let new_page = PageState::Browsing(uri);
                ui.history.push(new_page.clone());
                ui.page = new_page;
=======
                send.send(ClientRequest::GetContext(ContextURI::Artist(uri.clone())))?;
                let frame_state = PageState::Browsing(uri);
                ui.history.push(frame_state.clone());
                ui.page = frame_state;
>>>>>>> 986639d9
            }
            Ok(true)
        }
        _ => Ok(false),
    }
}

fn handle_command_for_album_list(
    command: Command,
    send: &mpsc::Sender<ClientRequest>,
    ui: &mut UIStateGuard,
    albums: Vec<&Album>,
) -> Result<bool> {
    match command {
        Command::SelectNext => {
            if let Some(id) = ui.window.selected() {
                if id + 1 < albums.len() {
                    ui.window.select(Some(id + 1));
                }
            }
            Ok(true)
        }
        Command::SelectPrevious => {
            if let Some(id) = ui.window.selected() {
                if id > 0 {
                    ui.window.select(Some(id - 1));
                }
            }
            Ok(true)
        }
        Command::ChooseSelected => {
            if let Some(id) = ui.window.selected() {
                let uri = albums[id].uri.clone().unwrap();
<<<<<<< HEAD
                send.send(Event::GetContext(ContextURI::Album(uri.clone())))?;
                let new_page = PageState::Browsing(uri);
                ui.history.push(new_page.clone());
                ui.page = new_page;
=======
                send.send(ClientRequest::GetContext(ContextURI::Album(uri.clone())))?;
                let frame_state = PageState::Browsing(uri);
                ui.history.push(frame_state.clone());
                ui.page = frame_state;
>>>>>>> 986639d9
            }
            Ok(true)
        }
        _ => Ok(false),
    }
}

fn handle_command_for_track_table(
    command: Command,
    send: &mpsc::Sender<ClientRequest>,
    ui: &mut UIStateGuard,
    context_uri: Option<String>,
    track_uris: Option<Vec<String>>,
    tracks: Vec<&Track>,
) -> Result<bool> {
    match command {
        Command::SelectNext => {
            if let Some(id) = ui.window.selected() {
                if id + 1 < tracks.len() {
                    ui.window.select(Some(id + 1));
                }
            }
            Ok(true)
        }
        Command::SelectPrevious => {
            if let Some(id) = ui.window.selected() {
                if id > 0 {
                    ui.window.select(Some(id - 1));
                }
            }
            Ok(true)
        }
        Command::ChooseSelected => {
            if let Some(id) = ui.window.selected() {
                if track_uris.is_some() {
                    // play a track from a list of tracks, use ID offset for finding the track
                    send.send(ClientRequest::Player(PlayerRequest::PlayTrack(
                        None,
                        track_uris,
                        offset::for_position(id as u32),
                    )))?;
                } else if context_uri.is_some() {
                    // play a track from a context, use URI offset for finding the track
                    send.send(ClientRequest::Player(PlayerRequest::PlayTrack(
                        context_uri,
                        None,
                        offset::for_uri(tracks[id].uri.clone()),
                    )))?;
                }
            }
            Ok(true)
        }
        Command::BrowseSelectedTrackAlbum => {
            if let Some(id) = ui.window.selected() {
                if let Some(ref uri) = tracks[id].album.uri {
<<<<<<< HEAD
                    send.send(Event::GetContext(ContextURI::Album(uri.clone())))?;
                    let new_page = PageState::Browsing(uri.clone());
                    ui.history.push(new_page.clone());
                    ui.page = new_page;
=======
                    send.send(ClientRequest::GetContext(ContextURI::Album(uri.clone())))?;
                    let frame_state = PageState::Browsing(uri.clone());
                    ui.history.push(frame_state.clone());
                    ui.page = frame_state;
>>>>>>> 986639d9
                }
            }
            Ok(true)
        }
        Command::BrowseSelectedTrackArtists => {
            if let Some(id) = ui.window.selected() {
                let artists = tracks[id]
                    .artists
                    .iter()
                    .map(|a| Artist {
                        name: a.name.clone(),
                        uri: a.uri.clone(),
                        id: a.id.clone(),
                    })
                    .filter(|a| a.uri.is_some())
                    .collect::<Vec<_>>();
                ui.popup = PopupState::ArtistList(artists, utils::new_list_state());
            }
            Ok(true)
        }
        _ => Ok(false),
    }
}<|MERGE_RESOLUTION|>--- conflicted
+++ resolved
@@ -42,13 +42,8 @@
     GetUserFollowedArtists,
     GetContext(ContextURI),
     GetCurrentPlayback,
-<<<<<<< HEAD
-    TransferPlayback(String, bool),
     Search(String),
-    Player(PlayerEvent),
-=======
     Player(PlayerRequest),
->>>>>>> 986639d9
 }
 
 impl From<event::KeyEvent> for Key {
@@ -409,7 +404,7 @@
 
 fn handle_key_sequence_for_search_window(
     key_sequence: &KeySequence,
-    send: &mpsc::Sender<Event>,
+    send: &mpsc::Sender<ClientRequest>,
     state: &SharedState,
     ui: &mut UIStateGuard,
 ) -> Result<bool> {
@@ -424,14 +419,14 @@
             match c {
                 KeyCode::Char(c) => {
                     query.push(c);
-                    send.send(Event::Search(query.clone()))?;
+                    send.send(ClientRequest::Search(query.clone()))?;
                     return Ok(true);
                 }
                 KeyCode::Backspace => {
                     if !query.is_empty() {
                         query.pop().unwrap();
                         if !query.is_empty() {
-                            send.send(Event::Search(query.clone()))?;
+                            send.send(ClientRequest::Search(query.clone()))?;
                         }
                     }
                     return Ok(true);
@@ -644,17 +639,10 @@
         Command::BrowsePlayingTrackAlbum => {
             if let Some(track) = state.player.read().unwrap().get_current_playing_track() {
                 if let Some(ref uri) = track.album.uri {
-<<<<<<< HEAD
-                    send.send(Event::GetContext(ContextURI::Album(uri.clone())))?;
+                    send.send(ClientRequest::GetContext(ContextURI::Album(uri.clone())))?;
                     let new_page = PageState::Browsing(uri.clone());
                     ui.history.push(new_page.clone());
                     ui.page = new_page;
-=======
-                    send.send(ClientRequest::GetContext(ContextURI::Album(uri.clone())))?;
-                    let frame_state = PageState::Browsing(uri.clone());
-                    ui.history.push(frame_state.clone());
-                    ui.page = frame_state;
->>>>>>> 986639d9
                 }
             }
             Ok(true)
@@ -794,17 +782,10 @@
         Command::ChooseSelected => {
             if let Some(id) = ui.window.selected() {
                 let uri = artists[id].uri.clone().unwrap();
-<<<<<<< HEAD
-                send.send(Event::GetContext(ContextURI::Artist(uri.clone())))?;
+                send.send(ClientRequest::GetContext(ContextURI::Artist(uri.clone())))?;
                 let new_page = PageState::Browsing(uri);
                 ui.history.push(new_page.clone());
                 ui.page = new_page;
-=======
-                send.send(ClientRequest::GetContext(ContextURI::Artist(uri.clone())))?;
-                let frame_state = PageState::Browsing(uri);
-                ui.history.push(frame_state.clone());
-                ui.page = frame_state;
->>>>>>> 986639d9
             }
             Ok(true)
         }
@@ -838,17 +819,10 @@
         Command::ChooseSelected => {
             if let Some(id) = ui.window.selected() {
                 let uri = albums[id].uri.clone().unwrap();
-<<<<<<< HEAD
-                send.send(Event::GetContext(ContextURI::Album(uri.clone())))?;
+                send.send(ClientRequest::GetContext(ContextURI::Album(uri.clone())))?;
                 let new_page = PageState::Browsing(uri);
                 ui.history.push(new_page.clone());
                 ui.page = new_page;
-=======
-                send.send(ClientRequest::GetContext(ContextURI::Album(uri.clone())))?;
-                let frame_state = PageState::Browsing(uri);
-                ui.history.push(frame_state.clone());
-                ui.page = frame_state;
->>>>>>> 986639d9
             }
             Ok(true)
         }
@@ -904,17 +878,10 @@
         Command::BrowseSelectedTrackAlbum => {
             if let Some(id) = ui.window.selected() {
                 if let Some(ref uri) = tracks[id].album.uri {
-<<<<<<< HEAD
-                    send.send(Event::GetContext(ContextURI::Album(uri.clone())))?;
+                    send.send(ClientRequest::GetContext(ContextURI::Album(uri.clone())))?;
                     let new_page = PageState::Browsing(uri.clone());
                     ui.history.push(new_page.clone());
                     ui.page = new_page;
-=======
-                    send.send(ClientRequest::GetContext(ContextURI::Album(uri.clone())))?;
-                    let frame_state = PageState::Browsing(uri.clone());
-                    ui.history.push(frame_state.clone());
-                    ui.page = frame_state;
->>>>>>> 986639d9
                 }
             }
             Ok(true)
