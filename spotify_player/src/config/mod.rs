mod keymap;
mod theme;

const DEFAULT_CONFIG_FOLDER: &str = ".config/spotify-player";
const DEFAULT_CACHE_FOLDER: &str = ".cache/spotify-player";
const APP_CONFIG_FILE: &str = "app.toml";
const THEME_CONFIG_FILE: &str = "theme.toml";
const KEYMAP_CONFIG_FILE: &str = "keymap.toml";

use anyhow::{anyhow, Result};
use config_parser2::*;
use librespot_core::config::SessionConfig;
use reqwest::Url;
use serde::{Deserialize, Serialize};
use std::{
    path::{Path, PathBuf},
    sync::OnceLock,
};

use keymap::*;
use theme::*;

pub use theme::Theme;

static CONFIGS: OnceLock<Configs> = OnceLock::new();

#[derive(Debug)]
pub struct Configs {
    pub app_config: AppConfig,
    pub keymap_config: KeymapConfig,
    pub theme_config: ThemeConfig,
    pub cache_folder: std::path::PathBuf,
}

impl Configs {
    pub fn new(config_folder: &std::path::Path, cache_folder: &std::path::Path) -> Result<Self> {
        Ok(Self {
            app_config: AppConfig::new(config_folder)?,
            keymap_config: KeymapConfig::new(config_folder)?,
            theme_config: ThemeConfig::new(config_folder)?,
            cache_folder: cache_folder.to_path_buf(),
        })
    }
}

#[derive(Debug, Deserialize, Serialize, ConfigParse)]
/// Application configurations
pub struct AppConfig {
    pub theme: String,
    pub client_id: String,

    pub client_port: u16,

    pub player_event_hook_command: Option<Command>,

    pub playback_format: String,
    #[cfg(feature = "notify")]
    pub notify_format: NotifyFormat,
    #[cfg(feature = "notify")]
    pub notify_timeout_in_secs: u64,

    pub tracks_playback_limit: usize,

    // session configs
    pub proxy: Option<String>,
    pub ap_port: Option<u16>,

    // duration configs
    pub app_refresh_duration_in_ms: u64,
    pub playback_refresh_duration_in_ms: u64,

    pub page_size_in_rows: usize,

    // icon configs
    pub play_icon: String,
    pub pause_icon: String,
    pub liked_icon: String,

    // layout configs
    pub border_type: BorderType,
    pub progress_bar_type: ProgressBarType,

    pub layout: LayoutConfig,

    #[cfg(feature = "image")]
    pub cover_img_length: usize,
    #[cfg(feature = "image")]
    pub cover_img_width: usize,
    #[cfg(feature = "image")]
    pub cover_img_scale: f32,

    #[cfg(feature = "media-control")]
    pub enable_media_control: bool,

    #[cfg(feature = "streaming")]
    pub enable_streaming: StreamingType,

    #[cfg(feature = "notify")]
    pub enable_notify: bool,

    pub enable_cover_image_cache: bool,

    pub default_device: String,

    pub device: DeviceConfig,

    #[cfg(all(feature = "streaming", feature = "notify"))]
    pub notify_streaming_only: bool,

    pub seek_duration_secs: u16,
}

#[derive(Debug, Deserialize, Serialize, Clone)]
pub enum Position {
    Top,
    Bottom,
}
config_parser_impl!(Position);

#[derive(Debug, Deserialize, Serialize, Clone, PartialEq, Eq)]
pub enum BorderType {
    Hidden,
    Plain,
    Rounded,
    Double,
    Thick,
}
config_parser_impl!(BorderType);

#[derive(Debug, Deserialize, Serialize, Clone)]
pub enum ProgressBarType {
    Line,
    Rectangle,
}
config_parser_impl!(ProgressBarType);

#[derive(Debug, Deserialize, Serialize, ConfigParse, Clone)]
pub struct Command {
    pub command: String,
    #[serde(default)]
    pub args: Vec<String>,
}

#[derive(Debug, Deserialize, Serialize, ConfigParse, Clone)]
/// Application device configurations
pub struct DeviceConfig {
    pub name: String,
    pub device_type: String,
    pub volume: u8,
    pub bitrate: u16,
    pub audio_cache: bool,
    pub normalization: bool,
    pub autoplay: bool,
}

#[derive(Debug, Deserialize, Serialize, ConfigParse, Clone)]
#[cfg(feature = "notify")]
pub struct NotifyFormat {
    pub summary: String,
    pub body: String,
}

#[derive(Debug, Deserialize, Serialize, ConfigParse, Clone)]
// Application layout configurations
pub struct LayoutConfig {
    pub library: LibraryLayoutConfig,
<<<<<<< HEAD
    pub title_height: usize,
=======
>>>>>>> 2030b4ee
    pub playback_window_position: Position,
    pub playback_window_height: usize,
}

#[derive(Debug, Deserialize, Serialize, ConfigParse, Clone)]
pub struct LibraryLayoutConfig {
    pub playlist_percent: u16,
    pub album_percent: u16,
}

#[derive(Debug, Deserialize, Serialize, Clone, PartialEq)]
#[serde(from = "StreamingTypeOrBool")]
pub enum StreamingType {
    Always,
    DaemonOnly,
    Never,
}
config_parser_impl!(StreamingType);

// For backward compatibility, to accept booleans for enable_streaming
#[derive(Deserialize)]
enum RawStreamingType {
    Always,
    DaemonOnly,
    Never,
}

#[derive(Deserialize)]
#[serde(untagged)]
enum StreamingTypeOrBool {
    Bool(bool),
    Type(RawStreamingType),
}

impl From<StreamingTypeOrBool> for StreamingType {
    fn from(v: StreamingTypeOrBool) -> Self {
        match v {
            StreamingTypeOrBool::Bool(true) => StreamingType::Always,
            StreamingTypeOrBool::Bool(false) => StreamingType::Never,
            StreamingTypeOrBool::Type(RawStreamingType::Always) => StreamingType::Always,
            StreamingTypeOrBool::Type(RawStreamingType::DaemonOnly) => StreamingType::DaemonOnly,
            StreamingTypeOrBool::Type(RawStreamingType::Never) => StreamingType::Never,
        }
    }
}

impl Command {
    pub fn new<C, A>(command: C, args: &[A]) -> Self
    where
        C: std::fmt::Display,
        A: std::fmt::Display,
    {
        Self {
            command: command.to_string(),
            args: args.iter().map(|a| a.to_string()).collect(),
        }
    }
}

impl Default for AppConfig {
    fn default() -> Self {
        Self {
            theme: "dracula".to_owned(),
            // official Spotify web app's client id
            client_id: "65b708073fc0480ea92a077233ca87bd".to_string(),

            client_port: 8080,

            tracks_playback_limit: 50,

            playback_format: String::from("{status} {track} • {artists}\n{album}\n{metadata}"),
            #[cfg(feature = "notify")]
            notify_format: NotifyFormat {
                summary: String::from("{track} • {artists}"),
                body: String::from("{album}"),
            },
            #[cfg(feature = "notify")]
            notify_timeout_in_secs: 0,

            player_event_hook_command: None,

            proxy: None,
            ap_port: None,
            app_refresh_duration_in_ms: 32,
            playback_refresh_duration_in_ms: 0,

            page_size_in_rows: 20,

            pause_icon: "▌▌".to_string(),
            play_icon: "▶".to_string(),
            liked_icon: "♥".to_string(),

            border_type: BorderType::Plain,
            progress_bar_type: ProgressBarType::Rectangle,

            layout: LayoutConfig::default(),

            #[cfg(feature = "image")]
            cover_img_length: 9,
            #[cfg(feature = "image")]
            cover_img_width: 5,
            #[cfg(feature = "image")]
            cover_img_scale: 1.0,

            // Because of the "creating new window and stealing focus" behaviour
            // when running the media control event loop on startup,
            // media control support is disabled by default for Windows and MacOS.
            // Users will need to explicitly enable this option in their configuration files.
            #[cfg(feature = "media-control")]
            #[cfg(any(target_os = "macos", target_os = "windows"))]
            enable_media_control: false,
            #[cfg(feature = "media-control")]
            #[cfg(all(unix, not(target_os = "macos")))]
            enable_media_control: true,

            #[cfg(feature = "streaming")]
            enable_streaming: StreamingType::Always,

            #[cfg(feature = "notify")]
            enable_notify: true,

            enable_cover_image_cache: true,

            default_device: "spotify-player".to_string(),

            device: DeviceConfig::default(),

            #[cfg(all(feature = "streaming", feature = "notify"))]
            notify_streaming_only: false,

            seek_duration_secs: 5,
        }
    }
}

impl Default for DeviceConfig {
    fn default() -> Self {
        Self {
            name: "spotify-player".to_string(),
            device_type: "speaker".to_string(),
            volume: 70,
            bitrate: 320,
            audio_cache: false,
            normalization: false,
            autoplay: false,
        }
    }
}

impl Default for LayoutConfig {
    fn default() -> Self {
        Self {
            library: LibraryLayoutConfig {
                playlist_percent: 40,
                album_percent: 40,
            },
            playback_window_position: Position::Top,
            playback_window_height: 6,
<<<<<<< HEAD
            title_height: 1,
=======
>>>>>>> 2030b4ee
        }
    }
}

impl LayoutConfig {
    fn check_values(&self) -> anyhow::Result<()> {
        if self.library.album_percent + self.library.playlist_percent > 99 {
            anyhow::bail!("Invalid library layout: summation of album_percent and playlist_percent cannot be greater than 99!");
        } else {
            Ok(())
        }
    }
}

impl AppConfig {
    pub fn new(path: &Path) -> Result<Self> {
        let mut config = Self::default();
        if !config.parse_config_file(path)? {
            config.write_config_file(path)?
        }

        config.layout.check_values()?;
        Ok(config)
    }

    // parses configurations from an application config file in `path` folder,
    // then updates the current configurations accordingly.
    // returns false if no config file found and true otherwise
    fn parse_config_file(&mut self, path: &Path) -> Result<bool> {
        let file_path = path.join(APP_CONFIG_FILE);
        match std::fs::read_to_string(file_path) {
            Ok(content) => self
                .parse(toml::from_str::<toml::Value>(&content)?)
                .map(|_| true),
            Err(error) if error.kind() == std::io::ErrorKind::NotFound => Ok(false),
            Err(error) => Err(error.into()),
        }
    }

    fn write_config_file(&self, path: &Path) -> Result<()> {
        toml::to_string_pretty(&self)
            .map_err(From::from)
            .and_then(|content| {
                std::fs::write(path.join(APP_CONFIG_FILE), content).map_err(From::from)
            })
    }

    pub fn session_config(&self) -> SessionConfig {
        let proxy = self
            .proxy
            .as_ref()
            .and_then(|proxy| match Url::parse(proxy) {
                Err(err) => {
                    tracing::warn!("failed to parse proxy url {proxy}: {err:#}");
                    None
                }
                Ok(url) => Some(url),
            });
        SessionConfig {
            proxy,
            ap_port: self.ap_port,
            ..Default::default()
        }
    }
}

/// gets the application's configuration folder path
pub fn get_config_folder_path() -> Result<PathBuf> {
    match dirs_next::home_dir() {
        Some(home) => Ok(home.join(DEFAULT_CONFIG_FOLDER)),
        None => Err(anyhow!("cannot find the $HOME folder")),
    }
}

/// gets the application's cache folder path
pub fn get_cache_folder_path() -> Result<PathBuf> {
    match dirs_next::home_dir() {
        Some(home) => Ok(home.join(DEFAULT_CACHE_FOLDER)),
        None => Err(anyhow!("cannot find the $HOME folder")),
    }
}

#[inline(always)]
pub fn get_config() -> &'static Configs {
    CONFIGS.get().expect("configs is already initialized")
}
pub fn set_config(configs: Configs) {
    CONFIGS
        .set(configs)
        .expect("configs should be initialized only once")
}<|MERGE_RESOLUTION|>--- conflicted
+++ resolved
@@ -131,7 +131,7 @@
 pub enum ProgressBarType {
     Line,
     Rectangle,
-}
+}I've updated the wording in the original message to hopefully make this clearer.
 config_parser_impl!(ProgressBarType);
 
 #[derive(Debug, Deserialize, Serialize, ConfigParse, Clone)]
@@ -164,10 +164,7 @@
 // Application layout configurations
 pub struct LayoutConfig {
     pub library: LibraryLayoutConfig,
-<<<<<<< HEAD
     pub title_height: usize,
-=======
->>>>>>> 2030b4ee
     pub playback_window_position: Position,
     pub playback_window_height: usize,
 }
@@ -326,10 +323,7 @@
             },
             playback_window_position: Position::Top,
             playback_window_height: 6,
-<<<<<<< HEAD
             title_height: 1,
-=======
->>>>>>> 2030b4ee
         }
     }
 }
