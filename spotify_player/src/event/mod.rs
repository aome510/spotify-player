use crate::{
    client::{ClientRequest, PlayerRequest},
    command::{
        self, construct_artist_actions, Action, ActionContext, ActionTarget, Command,
        CommandOrAction,
    },
    config,
    key::{Key, KeySequence},
    state::{
        rspotify_model, ActionListItem, Album, AlbumId, Artist, ArtistFocusState, ArtistId,
        ArtistPopupAction, BrowsePageUIState, Context, ContextId, ContextPageType,
        ContextPageUIState, DataReadGuard, Focusable, Id, Item, ItemId, LibraryFocusState,
        LibraryPageUIState, PageState, PageType, Playback, PlaylistCreateCurrentField,
        PlaylistFolderItem, PlaylistId, PlaylistPopupAction, PopupState, SearchFocusState,
        SearchPageUIState, SharedState, Track, TrackId, TrackOrder, UIStateGuard,
        USER_LIKED_TRACKS_ID, USER_RECENTLY_PLAYED_TRACKS_ID, USER_TOP_TRACKS_ID,
    },
    ui::{single_line_input::LineInput, Orientation},
    utils::parse_uri,
};

#[cfg(feature = "lyric-finder")]
use crate::utils::map_join;
use anyhow::{Context as _, Result};

use clipboard::{execute_copy_command, get_clipboard_content};
use tui::widgets::ListState;

mod clipboard;
mod page;
mod popup;
mod window;

/// Start a terminal event handler (key pressed, mouse clicked, etc)
pub fn start_event_handler(state: &SharedState, client_pub: &flume::Sender<ClientRequest>) {
    while let Ok(event) = crossterm::event::read() {
        let _enter = tracing::info_span!("terminal_event", event = ?event).entered();
        if let Err(err) = match event {
            crossterm::event::Event::Mouse(event) => handle_mouse_event(event, client_pub, state),
            crossterm::event::Event::Resize(columns, rows) => {
                let mut state = state.ui.lock();
                state.orientation = Orientation::from_size(columns, rows);
                Ok(())
            }
            crossterm::event::Event::Key(event) => {
                if event.kind == crossterm::event::KeyEventKind::Press {
                    // only handle key press event to avoid handling a key event multiple times
                    // context:
                    // - https://github.com/crossterm-rs/crossterm/issues/752
                    // - https://github.com/aome510/spotify-player/issues/136
                    handle_key_event(event, client_pub, state)
                } else {
                    Ok(())
                }
            }
            _ => Ok(()),
        } {
            tracing::error!("Failed to handle event: {err:#}");
        }
    }
}

// Handle a terminal mouse event
fn handle_mouse_event(
    event: crossterm::event::MouseEvent,
    client_pub: &flume::Sender<ClientRequest>,
    state: &SharedState,
) -> Result<()> {
    // a left click event
    if let crossterm::event::MouseEventKind::Down(crossterm::event::MouseButton::Left) = event.kind
    {
        tracing::debug!("Handling mouse event: {event:?}");
        let rect = state.ui.lock().playback_progress_bar_rect;
        if event.row == rect.y {
            // calculate the seek position (in ms) based on the mouse click position,
            // the progress bar's width and the track's duration (in ms)
            let player = state.player.read();
            let duration = match player.currently_playing() {
                Some(rspotify_model::PlayableItem::Track(track)) => Some(track.duration),
                Some(rspotify_model::PlayableItem::Episode(episode)) => Some(episode.duration),
                None => None,
            };
            if let Some(duration) = duration {
                let position_ms =
                    (duration.num_milliseconds()) * i64::from(event.column) / i64::from(rect.width);
                client_pub.send(ClientRequest::Player(PlayerRequest::SeekTrack(
                    chrono::Duration::try_milliseconds(position_ms).unwrap(),
                )))?;
            }
        }
    }
    Ok(())
}

// Handle a terminal key pressed event
fn handle_key_event(
    event: crossterm::event::KeyEvent,
    client_pub: &flume::Sender<ClientRequest>,
    state: &SharedState,
) -> Result<()> {
    let key: Key = event.into();
    let mut ui = state.ui.lock();

    let mut key_sequence = ui.input_key_sequence.clone();
    key_sequence.keys.push(key);

    // check if the current key sequence matches any keymap's prefix
    // if not, reset the key sequence
    let keymap_config = &config::get_config().keymap_config;
    if !keymap_config.has_matched_prefix(&key_sequence) {
        key_sequence = KeySequence { keys: vec![key] };
    }

    tracing::debug!("Handling key event: {event:?}, current key sequence: {key_sequence:?}");
    let handled = {
        if ui.popup.is_none() {
            page::handle_key_sequence_for_page(&key_sequence, client_pub, state, &mut ui)?
        } else {
            popup::handle_key_sequence_for_popup(&key_sequence, client_pub, state, &mut ui)?
        }
    };

    // if the key sequence is not handled, let the global handler handle it
    let handled = if handled {
        true
    } else {
        match keymap_config.find_command_or_action_from_key_sequence(&key_sequence) {
            Some(CommandOrAction::Action(action, target)) => {
                handle_global_action(action, target, client_pub, state, &mut ui)?
            }
            Some(CommandOrAction::Command(command)) => {
                handle_global_command(command, client_pub, state, &mut ui)?
            }
            None => false,
        }
    };

    // if handled, clear the key sequence
    // otherwise, the current key sequence can be a prefix of a command's shortcut
    if handled {
        ui.input_key_sequence.keys = vec![];
    } else {
        ui.input_key_sequence = key_sequence;
    }
    Ok(())
}

pub fn handle_action_in_context(
    action: Action,
    context: ActionContext,
    client_pub: &flume::Sender<ClientRequest>,
    data: &DataReadGuard,
    ui: &mut UIStateGuard,
) -> Result<bool> {
    match context {
        ActionContext::Track(track) => match action {
            Action::GoToAlbum => {
                if let Some(album) = track.album {
                    let context_id = ContextId::Album(
                        AlbumId::from_uri(&parse_uri(&album.id.uri()))?.into_static(),
                    );
                    ui.new_page(PageState::Context {
                        id: None,
                        context_page_type: ContextPageType::Browsing(context_id),
                        state: None,
                    });
                    return Ok(true);
                }
                Ok(false)
            }
            Action::GoToArtist => {
                handle_go_to_artist(track.artists, ui);
                Ok(true)
            }
            Action::AddToQueue => {
                client_pub.send(ClientRequest::AddPlayableToQueue(track.id.into()))?;
                ui.popup = None;
                Ok(true)
            }
            Action::CopyLink => {
                let track_url = format!("https://open.spotify.com/track/{}", track.id.id());
                execute_copy_command(track_url)?;
                ui.popup = None;
                Ok(true)
            }
            Action::AddToPlaylist => {
                client_pub.send(ClientRequest::GetUserPlaylists)?;
                ui.popup = Some(PopupState::UserPlaylistList(
                    PlaylistPopupAction::AddTrack {
                        folder_id: 0,
                        track_id: track.id,
                    },
                    ListState::default(),
                ));
                Ok(true)
            }
            Action::ToggleLiked => {
                if data.user_data.is_liked_track(&track) {
                    client_pub.send(ClientRequest::DeleteFromLibrary(ItemId::Track(track.id)))?;
                } else {
                    client_pub.send(ClientRequest::AddToLibrary(Item::Track(track)))?;
                }
                ui.popup = None;
                Ok(true)
            }
            Action::AddToLiked => {
                client_pub.send(ClientRequest::AddToLibrary(Item::Track(track)))?;
                ui.popup = None;
                Ok(true)
            }
            Action::DeleteFromLiked => {
                client_pub.send(ClientRequest::DeleteFromLibrary(ItemId::Track(track.id)))?;
                ui.popup = None;
                Ok(true)
            }
            Action::GoToRadio => {
                let uri = track.id.uri();
                let name = track.name;
                ui.new_radio_page(&uri);
                client_pub.send(ClientRequest::GetRadioTracks {
                    seed_uri: uri,
                    seed_name: name,
                })?;
                Ok(true)
            }
            Action::ShowActionsOnArtist => {
                handle_show_actions_on_artist(track.artists, data, ui);
                Ok(true)
            }
            Action::ShowActionsOnAlbum => {
                if let Some(album) = track.album {
                    let context = ActionContext::Album(album.clone());
                    ui.popup = Some(PopupState::ActionList(
                        Box::new(ActionListItem::Album(
                            album,
                            context.get_available_actions(data),
                        )),
                        ListState::default(),
                    ));
                    return Ok(true);
                }
                Ok(false)
            }
            Action::DeleteFromPlaylist => {
                if let PageState::Context {
                    id: Some(ContextId::Playlist(playlist_id)),
                    ..
                } = ui.current_page()
                {
                    client_pub.send(ClientRequest::DeleteTrackFromPlaylist(
                        playlist_id.clone_static(),
                        track.id,
                    ))?;
                }
                ui.popup = None;
                Ok(true)
            }
            _ => Ok(false),
        },
        ActionContext::Album(album) => match action {
            Action::GoToArtist => {
                handle_go_to_artist(album.artists, ui);
                Ok(true)
            }
            Action::GoToRadio => {
                let uri = album.id.uri();
                let name = album.name;
                ui.new_radio_page(&uri);
                client_pub.send(ClientRequest::GetRadioTracks {
                    seed_uri: uri,
                    seed_name: name,
                })?;
                Ok(true)
            }
            Action::ShowActionsOnArtist => {
                handle_show_actions_on_artist(album.artists, data, ui);
                Ok(true)
            }
            Action::AddToLibrary => {
                client_pub.send(ClientRequest::AddToLibrary(Item::Album(album)))?;
                ui.popup = None;
                Ok(true)
            }
            Action::DeleteFromLibrary => {
                client_pub.send(ClientRequest::DeleteFromLibrary(ItemId::Album(album.id)))?;
                ui.popup = None;
                Ok(true)
            }
            Action::CopyLink => {
                let album_url = format!("https://open.spotify.com/album/{}", album.id.id());
                execute_copy_command(album_url)?;
                ui.popup = None;
                Ok(true)
            }
            Action::AddToQueue => {
                client_pub.send(ClientRequest::AddAlbumToQueue(album.id))?;
                ui.popup = None;
                Ok(true)
            }
            _ => Ok(false),
        },
        ActionContext::Artist(artist) => match action {
            Action::Follow => {
                client_pub.send(ClientRequest::AddToLibrary(Item::Artist(artist)))?;
                ui.popup = None;
                Ok(true)
            }
            Action::Unfollow => {
                client_pub.send(ClientRequest::DeleteFromLibrary(ItemId::Artist(artist.id)))?;
                ui.popup = None;
                Ok(true)
            }
            Action::CopyLink => {
                let artist_url = format!("https://open.spotify.com/artist/{}", artist.id.id());
                execute_copy_command(artist_url)?;
                ui.popup = None;
                Ok(true)
            }
            Action::GoToRadio => {
                let uri = artist.id.uri();
                let name = artist.name;
                ui.new_radio_page(&uri);
                client_pub.send(ClientRequest::GetRadioTracks {
                    seed_uri: uri,
                    seed_name: name,
                })?;
                Ok(true)
            }
            _ => Ok(false),
        },
        ActionContext::Playlist(playlist) => match action {
            Action::AddToLibrary => {
                client_pub.send(ClientRequest::AddToLibrary(Item::Playlist(playlist)))?;
                ui.popup = None;
                Ok(true)
            }
            Action::GoToRadio => {
                let uri = playlist.id.uri();
                let name = playlist.name;
                ui.new_radio_page(&uri);
                client_pub.send(ClientRequest::GetRadioTracks {
                    seed_uri: uri,
                    seed_name: name,
                })?;
                Ok(true)
            }
            Action::CopyLink => {
                let playlist_url =
                    format!("https://open.spotify.com/playlist/{}", playlist.id.id());
                execute_copy_command(playlist_url)?;
                ui.popup = None;
                Ok(true)
            }
            Action::DeleteFromLibrary => {
                client_pub.send(ClientRequest::DeleteFromLibrary(ItemId::Playlist(
                    playlist.id,
                )))?;
                ui.popup = None;
                Ok(true)
            }
            _ => Ok(false),
        },
        ActionContext::Show(show) => match action {
            Action::CopyLink => {
                let show_url = format!("https://open.spotify.com/show/{}", show.id.id());
                execute_copy_command(show_url)?;
                ui.popup = None;
                Ok(true)
            }
            Action::AddToLibrary => {
                client_pub.send(ClientRequest::AddToLibrary(Item::Show(show)))?;
                ui.popup = None;
                Ok(true)
            }
            Action::DeleteFromLibrary => {
                client_pub.send(ClientRequest::DeleteFromLibrary(ItemId::Show(show.id)))?;
                ui.popup = None;
                Ok(true)
            }
            _ => Ok(false),
        },
        ActionContext::Episode(episode) => match action {
            Action::GoToShow => {
                if let Some(show) = episode.show {
                    let context_id = ContextId::Show(
                        ShowId::from_uri(&parse_uri(&show.id.uri()))?.into_static(),
                    );
                    ui.new_page(PageState::Context {
                        id: None,
                        context_page_type: ContextPageType::Browsing(context_id),
                        state: None,
                    });
                    return Ok(true);
                }
                Ok(false)
            }
            Action::AddToQueue => {
                client_pub.send(ClientRequest::AddPlayableToQueue(episode.id.into()))?;
                ui.popup = None;
                Ok(true)
            }
            Action::CopyLink => {
                let episode_url = format!("https://open.spotify.com/episode/{}", episode.id.id());
                execute_copy_command(episode_url)?;
                ui.popup = None;
                Ok(true)
            }
            Action::AddToPlaylist => {
                client_pub.send(ClientRequest::GetUserPlaylists)?;
                ui.popup = Some(PopupState::UserPlaylistList(
                    PlaylistPopupAction::AddEpisode {
                        folder_id: 0,
                        episode_id: episode.id,
                    },
                    ListState::default(),
                ));
                Ok(true)
            }
            Action::ShowActionsOnShow => {
                if let Some(show) = episode.show {
                    let context = ActionContext::Show(show.clone());
                    ui.popup = Some(PopupState::ActionList(
                        Box::new(ActionListItem::Show(
                            show,
                            context.get_available_actions(data),
                        )),
                        ListState::default(),
                    ));
                    return Ok(true);
                }
                Ok(false)
            }
            _ => Ok(false),
        },
        // TODO: support actions for playlist folders
        ActionContext::PlaylistFolder(_) => Ok(false),
    }
}

fn handle_go_to_artist(artists: Vec<Artist>, ui: &mut UIStateGuard) {
    if artists.len() == 1 {
        let context_id = ContextId::Artist(artists[0].id.clone());
        ui.new_page(PageState::Context {
            id: None,
            context_page_type: ContextPageType::Browsing(context_id),
            state: None,
        });
    } else {
        ui.popup = Some(PopupState::ArtistList(
            ArtistPopupAction::Browse,
            artists,
            ListState::default(),
        ));
    }
}

fn handle_show_actions_on_artist(
    artists: Vec<Artist>,
    data: &DataReadGuard,
    ui: &mut UIStateGuard,
) {
    if artists.len() == 1 {
        let actions = construct_artist_actions(&artists[0], data);
        ui.popup = Some(PopupState::ActionList(
            Box::new(ActionListItem::Artist(artists[0].clone(), actions)),
            ListState::default(),
        ));
    } else {
        ui.popup = Some(PopupState::ArtistList(
            ArtistPopupAction::ShowActions,
            artists,
            ListState::default(),
        ));
    }
}

/// Handle a global action, currently this is only used to target
/// the currently playing song instead of the selection.
fn handle_global_action(
    action: Action,
    target: ActionTarget,
    client_pub: &flume::Sender<ClientRequest>,
    state: &SharedState,
    ui: &mut UIStateGuard,
) -> Result<bool> {
    if target == ActionTarget::PlayingTrack {
        let player = state.player.read();
        let data = state.data.read();

        if let Some(currently_playing) = player.currently_playing() {
            match currently_playing {
                rspotify_model::PlayableItem::Track(track) => {
                    if let Some(track) = Track::try_from_full_track(track.clone()) {
                        return handle_action_in_context(
                            action,
                            ActionContext::Track(track),
                            client_pub,
                            &data,
                            ui,
                        );
                    }
                }
                rspotify_model::PlayableItem::Episode(episode) => {
                    return handle_action_in_context(
                        action,
                        ActionContext::Episode(episode.clone().into()),
                        client_pub,
                        &data,
                        ui,
                    );
                }
            }
        }
    };

    Ok(false)
}

/// Handle a global command that is not specific to any page/popup
fn handle_global_command(
    command: Command,
    client_pub: &flume::Sender<ClientRequest>,
    state: &SharedState,
    ui: &mut UIStateGuard,
) -> Result<bool> {
    match command {
        Command::Quit => {
            ui.is_running = false;
        }
        Command::NextTrack => {
            client_pub.send(ClientRequest::Player(PlayerRequest::NextTrack))?;
        }
        Command::PreviousTrack => {
            client_pub.send(ClientRequest::Player(PlayerRequest::PreviousTrack))?;
        }
        Command::ResumePause => {
            client_pub.send(ClientRequest::Player(PlayerRequest::ResumePause))?;
        }
        Command::Repeat => {
            client_pub.send(ClientRequest::Player(PlayerRequest::Repeat))?;
        }
        Command::ToggleFakeTrackRepeatMode => {
            let mut player = state.player.write();
            if let Some(playback) = &mut player.buffered_playback {
                playback.fake_track_repeat_state = !playback.fake_track_repeat_state;
            }
        }
        Command::Shuffle => {
            client_pub.send(ClientRequest::Player(PlayerRequest::Shuffle))?;
        }
        Command::VolumeUp => {
            if let Some(ref playback) = state.player.read().buffered_playback {
                if let Some(volume) = playback.volume {
                    let volume = std::cmp::min(volume + 5, 100_u32);
                    client_pub.send(ClientRequest::Player(PlayerRequest::Volume(volume as u8)))?;
                }
            }
        }
        Command::VolumeDown => {
            if let Some(ref playback) = state.player.read().buffered_playback {
                if let Some(volume) = playback.volume {
                    let volume = volume.saturating_sub(5_u32);
                    client_pub.send(ClientRequest::Player(PlayerRequest::Volume(volume as u8)))?;
                }
            }
        }
        Command::Mute => {
            client_pub.send(ClientRequest::Player(PlayerRequest::ToggleMute))?;
        }
        Command::SeekForward => {
            if let Some(progress) = state.player.read().playback_progress() {
                let duration = config::get_config().app_config.seek_duration_secs;
                client_pub.send(ClientRequest::Player(PlayerRequest::SeekTrack(
                    progress + chrono::Duration::try_seconds(i64::from(duration)).unwrap(),
                )))?;
            }
        }
        Command::SeekBackward => {
            if let Some(progress) = state.player.read().playback_progress() {
                let duration = config::get_config().app_config.seek_duration_secs;
                client_pub.send(ClientRequest::Player(PlayerRequest::SeekTrack(
                    std::cmp::max(
                        chrono::Duration::zero(),
                        progress - chrono::Duration::try_seconds(i64::from(duration)).unwrap(),
                    ),
                )))?;
            }
        }
        Command::OpenCommandHelp => {
            ui.new_page(PageState::CommandHelp { scroll_offset: 0 });
        }
        Command::RefreshPlayback => {
            client_pub.send(ClientRequest::GetCurrentPlayback)?;
        }
        Command::ShowActionsOnCurrentTrack => {
            if let Some(currently_playing) = state.player.read().currently_playing() {
                match currently_playing {
                    rspotify_model::PlayableItem::Track(track) => {
                        if let Some(track) = Track::try_from_full_track(track.clone()) {
                            let data = state.data.read();
                            let actions = command::construct_track_actions(&track, &data);
                            ui.popup = Some(PopupState::ActionList(
                                Box::new(ActionListItem::Track(track, actions)),
                                ListState::default(),
                            ));
                        }
                    }
                    rspotify_model::PlayableItem::Episode(episode) => {
                        let episode = episode.clone().into();
                        let data = state.data.read();
                        let actions = command::construct_episode_actions(&episode, &data);
                        ui.popup = Some(PopupState::ActionList(
                            Box::new(ActionListItem::Episode(episode, actions)),
                            ListState::default(),
                        ));
                    }
                }
            }
        }
        Command::CurrentlyPlayingContextPage => {
            ui.new_page(PageState::Context {
                id: None,
                context_page_type: ContextPageType::CurrentPlaying,
                state: None,
            });
        }
        Command::BrowseUserPlaylists => {
            client_pub.send(ClientRequest::GetUserPlaylists)?;
            ui.popup = Some(PopupState::UserPlaylistList(
                PlaylistPopupAction::Browse { folder_id: 0 },
                ListState::default(),
            ));
        }
        Command::BrowseUserFollowedArtists => {
            client_pub.send(ClientRequest::GetUserFollowedArtists)?;
            ui.popup = Some(PopupState::UserFollowedArtistList(ListState::default()));
        }
        Command::BrowseUserSavedAlbums => {
            client_pub.send(ClientRequest::GetUserSavedAlbums)?;
            ui.popup = Some(PopupState::UserSavedAlbumList(ListState::default()));
        }
        Command::TopTrackPage => {
            ui.new_page(PageState::Context {
                id: None,
                context_page_type: ContextPageType::Browsing(ContextId::Tracks(
                    USER_TOP_TRACKS_ID.to_owned(),
                )),
                state: None,
            });
            client_pub.send(ClientRequest::GetUserTopTracks)?;
        }
        Command::RecentlyPlayedTrackPage => {
            ui.new_page(PageState::Context {
                id: None,
                context_page_type: ContextPageType::Browsing(ContextId::Tracks(
                    USER_RECENTLY_PLAYED_TRACKS_ID.to_owned(),
                )),
                state: None,
            });
            client_pub.send(ClientRequest::GetUserRecentlyPlayedTracks)?;
        }
        Command::LikedTrackPage => {
            ui.new_page(PageState::Context {
                id: None,
                context_page_type: ContextPageType::Browsing(ContextId::Tracks(
                    USER_LIKED_TRACKS_ID.to_owned(),
                )),
                state: None,
            });
            client_pub.send(ClientRequest::GetUserSavedTracks)?;
        }
        Command::LibraryPage => {
            ui.new_page(PageState::Library {
                state: LibraryPageUIState::new(),
            });
        }
        Command::SearchPage => {
            ui.new_page(PageState::Search {
                line_input: LineInput::default(),
                current_query: String::new(),
                state: SearchPageUIState::new(),
            });
        }
        Command::BrowsePage => {
            ui.new_page(PageState::Browse {
                state: BrowsePageUIState::CategoryList {
                    state: ListState::default(),
                },
            });
            client_pub.send(ClientRequest::GetBrowseCategories)?;
        }
        Command::PreviousPage => {
            if ui.history.len() > 1 {
                ui.history.pop();
                ui.popup = None;
            }
        }
        Command::OpenSpotifyLinkFromClipboard => {
            let content = get_clipboard_content().context("get clipboard's content")?;
            let re = regex::Regex::new(
                r"https://open.spotify.com/(?P<type>.*?)/(?P<id>[[:alnum:]]*).*",
            )?;
            if let Some(cap) = re.captures(&content) {
                let typ = cap.name("type").expect("valid capture").as_str();
                let id = cap.name("id").expect("valid capture").as_str();
                match typ {
                    // for track link, play the song
                    "track" => {
                        let id = TrackId::from_id(id)?.into_static();
                        client_pub.send(ClientRequest::Player(PlayerRequest::StartPlayback(
                            Playback::URIs(vec![id.into()], None),
                            None,
                        )))?;
                    }
                    // for playlist/artist/album link, go to the corresponding context page
                    "playlist" => {
                        let id = PlaylistId::from_id(id)?.into_static();
                        ui.new_page(PageState::Context {
                            id: None,
                            context_page_type: ContextPageType::Browsing(ContextId::Playlist(id)),
                            state: None,
                        });
                    }
                    "artist" => {
                        let id = ArtistId::from_id(id)?.into_static();
                        ui.new_page(PageState::Context {
                            id: None,
                            context_page_type: ContextPageType::Browsing(ContextId::Artist(id)),
                            state: None,
                        });
                    }
                    "album" => {
                        let id = AlbumId::from_id(id)?.into_static();
                        ui.new_page(PageState::Context {
                            id: None,
                            context_page_type: ContextPageType::Browsing(ContextId::Album(id)),
                            state: None,
                        });
                    }
                    e => anyhow::bail!("unsupported Spotify type {e}!"),
                }
            } else {
                tracing::warn!("clipboard's content ({content}) is not a valid Spotify link!");
            }
        }
        #[cfg(feature = "lyric-finder")]
        Command::LyricPage => {
            if let Some(rspotify_model::PlayableItem::Track(track)) =
                state.player.read().currently_playing()
            {
                let artists = map_join(&track.artists, |a| &a.name, ", ");
                ui.new_page(PageState::Lyric {
                    track: track.name.clone(),
                    artists: artists.clone(),
                    scroll_offset: 0,
                });

                client_pub.send(ClientRequest::GetLyric {
                    track: track.name.clone(),
                    artists,
                })?;
            }
        }
        Command::SwitchDevice => {
            ui.popup = Some(PopupState::DeviceList(ListState::default()));
            client_pub.send(ClientRequest::GetDevices)?;
        }
        Command::SwitchTheme => {
            // get the available themes with the current theme moved to the first position
            let mut themes = config::get_config().theme_config.themes.clone();
            let id = themes.iter().position(|t| t.name == ui.theme.name);
            if let Some(id) = id {
                let theme = themes.remove(id);
                themes.insert(0, theme);
            }

            ui.popup = Some(PopupState::ThemeList(themes, ListState::default()));
        }
        #[cfg(feature = "streaming")]
        Command::RestartIntegratedClient => {
            client_pub.send(ClientRequest::RestartIntegratedClient)?;
        }
        Command::FocusNextWindow => {
            if !ui.has_focused_popup() {
                ui.current_page_mut().next();
            }
        }
        Command::FocusPreviousWindow => {
            if !ui.has_focused_popup() {
                ui.current_page_mut().previous();
            }
        }
        Command::Queue => {
            ui.new_page(PageState::Queue { scroll_offset: 0 });
            client_pub.send(ClientRequest::GetCurrentUserQueue)?;
        }
        Command::CreatePlaylist => {
            ui.popup = Some(PopupState::PlaylistCreate {
                name: LineInput::default(),
                desc: LineInput::default(),
                current_field: PlaylistCreateCurrentField::Name,
            });
        }
        Command::JumpToCurrentTrackInContext => {
<<<<<<< HEAD
            let track_id = match state.player.read().currently_playing() {
                Some(rspotify_model::PlayableItem::Track(track)) => {
                    PlayableId::Track(track.id.clone().expect("all non-local tracks have ids"))
                }
                Some(rspotify_model::PlayableItem::Episode(episode)) => {
                    PlayableId::Episode(episode.id.clone())
                }
                None => return Ok(false),
=======
            let Some(track_id) = state
                .player
                .read()
                .current_playing_track()
                .and_then(|track| track.id.clone())
            else {
                return Ok(false);
>>>>>>> ee7750f7
            };

            if let PageState::Context {
                id: Some(context_id),
                ..
            } = ui.current_page()
            {
                let context_track_pos = state
                    .data
                    .read()
                    .context_tracks(context_id)
                    .and_then(|tracks| tracks.iter().position(|t| t.id.uri() == track_id.uri()));

                if let Some(p) = context_track_pos {
                    ui.current_page_mut().select(p);
                }
            }
        }
        Command::ClosePopup => {
            ui.popup = None;
        }
        _ => return Ok(false),
    }
    Ok(true)
}<|MERGE_RESOLUTION|>--- conflicted
+++ resolved
@@ -10,9 +10,9 @@
         rspotify_model, ActionListItem, Album, AlbumId, Artist, ArtistFocusState, ArtistId,
         ArtistPopupAction, BrowsePageUIState, Context, ContextId, ContextPageType,
         ContextPageUIState, DataReadGuard, Focusable, Id, Item, ItemId, LibraryFocusState,
-        LibraryPageUIState, PageState, PageType, Playback, PlaylistCreateCurrentField,
+        LibraryPageUIState, PageState, PageType, PlayableId, Playback, PlaylistCreateCurrentField,
         PlaylistFolderItem, PlaylistId, PlaylistPopupAction, PopupState, SearchFocusState,
-        SearchPageUIState, SharedState, Track, TrackId, TrackOrder, UIStateGuard,
+        SearchPageUIState, SharedState, ShowId, Track, TrackId, TrackOrder, UIStateGuard,
         USER_LIKED_TRACKS_ID, USER_RECENTLY_PLAYED_TRACKS_ID, USER_TOP_TRACKS_ID,
     },
     ui::{single_line_input::LineInput, Orientation},
@@ -802,7 +802,6 @@
             });
         }
         Command::JumpToCurrentTrackInContext => {
-<<<<<<< HEAD
             let track_id = match state.player.read().currently_playing() {
                 Some(rspotify_model::PlayableItem::Track(track)) => {
                     PlayableId::Track(track.id.clone().expect("all non-local tracks have ids"))
@@ -811,15 +810,6 @@
                     PlayableId::Episode(episode.id.clone())
                 }
                 None => return Ok(false),
-=======
-            let Some(track_id) = state
-                .player
-                .read()
-                .current_playing_track()
-                .and_then(|track| track.id.clone())
-            else {
-                return Ok(false);
->>>>>>> ee7750f7
             };
 
             if let PageState::Context {
