use crate::{
<<<<<<< HEAD
    event::{ContextURI, Event, PlayerEvent},
    state::{Context, PageState, SearchResults, SharedState, Track},
=======
    event::{ClientRequest, ContextURI, PlayerRequest},
    state::{Context, PageState, SharedState, Track},
>>>>>>> 986639d9
    token, utils,
};
use anyhow::{anyhow, Result};
use librespot_core::session::Session;
use rspotify::{blocking::client::Spotify, model::*, senum::*};

/// A spotify client
#[derive(Clone)]
pub struct Client {
    spotify: Spotify,
    http: reqwest::Client,
}

impl Client {
    /// creates the new client
    pub fn new() -> Self {
        Self {
            spotify: Spotify::default(),
            http: reqwest::Client::new(),
        }
    }

    /// handles a player request
    fn handle_player_request(&self, state: &SharedState, request: PlayerRequest) -> Result<()> {
        log::info!("handle player request: {:?}", request);

        let player = state.player.read().unwrap();

        // `TransferPlayback` needs to handle separately b/c it doesn't require to
        // have an active playback
        if let PlayerRequest::TransferPlayback(device_id, force_play) = request {
            return self.transfer_playback(device_id, force_play);
        }

        let playback = match player.playback {
            Some(ref playback) => playback,
            None => {
                return Err(anyhow!("failed to get the current playback context"));
            }
        };

        match request {
            PlayerRequest::NextTrack => self.next_track(playback),
            PlayerRequest::PreviousTrack => self.previous_track(playback),
            PlayerRequest::ResumePause => self.resume_pause(playback),
            PlayerRequest::SeekTrack(position_ms) => self.seek_track(playback, position_ms),
            PlayerRequest::Repeat => self.repeat(playback),
            PlayerRequest::Shuffle => self.shuffle(playback),
            PlayerRequest::Volume(volume) => self.volume(playback, volume),
            PlayerRequest::PlayTrack(context_uri, track_uris, offset) => {
                self.start_playback(playback, context_uri, track_uris, offset)
            }
            PlayerRequest::TransferPlayback(_, _) => unreachable!(),
        }
    }

    /// handles a client request
    pub async fn handle_request(&self, state: &SharedState, request: ClientRequest) -> Result<()> {
        log::info!("handle the client request {:?}", request);

        match request {
            ClientRequest::Player(event) => {
                self.handle_player_request(state, event)?;

                // After handling a request that modifies the player's playback,
                // try to update the playback state by making `n_refreshes` refresh requests.
                //
                // # Why needs more than one request to update the playback?
                // Spotify API may take a while to update with the new changes,
                // so we may need to make additional requests to ensure that
                // the current playback is in sync with the latest change.
                let n_refreshes = state.app_config.n_refreshes_each_playback_update;
                let delay_duration = std::time::Duration::from_millis(
                    state.app_config.refresh_delay_in_ms_each_playback_update,
                );

                for _ in 0..n_refreshes {
                    std::thread::sleep(delay_duration);
                    self.update_current_playback_state(state)?;
                }
            }
            ClientRequest::GetCurrentPlayback => {
                self.update_current_playback_state(state)?;
            }
            ClientRequest::GetDevices => {
                let devices = self.get_devices()?;
                state.player.write().unwrap().devices = devices;
            }
            ClientRequest::GetUserPlaylists => {
                let playlists = self.get_current_user_playlists().await?;
                state.player.write().unwrap().user_playlists = playlists;
            }
            ClientRequest::GetUserFollowedArtists => {
                let artists = self
                    .get_current_user_followed_artists()
                    .await?
                    .into_iter()
                    .map(|a| a.into())
                    .collect::<Vec<_>>();
                state.player.write().unwrap().user_followed_artists = artists;
            }
            ClientRequest::GetUserSavedAlbums => {
                let albums = self
                    .get_current_user_saved_albums()
                    .await?
                    .into_iter()
                    .map(|a| a.album.into())
                    .collect::<Vec<_>>();
                state.player.write().unwrap().user_saved_albums = albums;
            }
            ClientRequest::GetContext(context) => {
                match context {
                    ContextURI::Playlist(playlist_uri) => {
                        self.get_playlist_context(playlist_uri, state).await?;
                    }
                    ContextURI::Album(album_uri) => {
                        self.get_album_context(album_uri, state).await?;
                    }
                    ContextURI::Artist(artist_uri) => {
                        self.get_artist_context(artist_uri, state).await?;
                    }
                    ContextURI::Unknown(uri) => {
                        state
                            .player
                            .write()
                            .unwrap()
                            .context_cache
                            .put(uri.clone(), Context::Unknown(uri));
                    }
                };
            }
            Event::Search(query) => {
                self.search(state, query)?;
            }
        };

        Ok(())
    }

    /// gets all available devices
    pub fn get_devices(&self) -> Result<Vec<device::Device>> {
        Ok(Self::handle_rspotify_result(self.spotify.device())?.devices)
    }

    /// gets all playlists of the current user
    pub async fn get_current_user_playlists(&self) -> Result<Vec<playlist::SimplifiedPlaylist>> {
        let first_page =
            Self::handle_rspotify_result(self.spotify.current_user_playlists(50, None))?;
        self.get_all_paging_items(first_page).await
    }

    /// gets all followed artists of the current user
    pub async fn get_current_user_followed_artists(&self) -> Result<Vec<artist::FullArtist>> {
        let first_page =
            Self::handle_rspotify_result(self.spotify.current_user_followed_artists(50, None))?
                .artists;
        let mut items = first_page.items;
        let mut maybe_next = first_page.next;
        while let Some(url) = maybe_next {
            let mut next_page = self
                .internal_call::<artist::CursorPageFullArtists>(&url)
                .await?
                .artists;
            items.append(&mut next_page.items);
            maybe_next = next_page.next;
        }
        Ok(items)
    }

    /// gets all saved albums of the current user
    pub async fn get_current_user_saved_albums(&self) -> Result<Vec<album::SavedAlbum>> {
        let first_page =
            Self::handle_rspotify_result(self.spotify.current_user_saved_albums(50, None))?;
        self.get_all_paging_items(first_page).await
    }

    /// gets a playlist given its id
    pub fn get_playlist(&self, playlist_uri: &str) -> Result<playlist::FullPlaylist> {
        Self::handle_rspotify_result(self.spotify.playlist(playlist_uri, None, None))
    }

    /// gets an album given its id
    pub fn get_album(&self, album_uri: &str) -> Result<album::FullAlbum> {
        Self::handle_rspotify_result(self.spotify.album(album_uri))
    }

    /// gets an artist given id
    pub fn get_artist(&self, artist_uri: &str) -> Result<artist::FullArtist> {
        Self::handle_rspotify_result(self.spotify.artist(artist_uri))
    }

    /// gets a list of top tracks of an artist
    pub fn get_artist_top_tracks(&self, artist_uri: &str) -> Result<track::FullTracks> {
        Self::handle_rspotify_result(self.spotify.artist_top_tracks(artist_uri, None))
    }

    /// gets all albums of an artist
    pub async fn get_artist_albums(&self, artist_uri: &str) -> Result<Vec<album::SimplifiedAlbum>> {
        let mut singles = {
            let first_page = Self::handle_rspotify_result(self.spotify.artist_albums(
                artist_uri,
                Some(AlbumType::Single),
                None,
                Some(50),
                None,
            ))?;
            self.get_all_paging_items(first_page).await
        }?;
        let mut albums = {
            let first_page = Self::handle_rspotify_result(self.spotify.artist_albums(
                artist_uri,
                Some(AlbumType::Album),
                None,
                Some(50),
                None,
            ))?;
            self.get_all_paging_items(first_page).await
        }?;
        albums.append(&mut singles);
        Ok(self.clean_up_artist_albums(albums))
    }

    /// gets related artists from a given artist
    pub fn get_related_artists(&self, artist_uri: &str) -> Result<artist::FullArtists> {
        Self::handle_rspotify_result(self.spotify.artist_related_artists(artist_uri))
    }

    /// plays a track given a context URI
    pub fn start_playback(
        &self,
        playback: &context::CurrentlyPlaybackContext,
        context_uri: Option<String>,
        uris: Option<Vec<String>>,
        offset: Option<offset::Offset>,
    ) -> Result<()> {
        Self::handle_rspotify_result(self.spotify.start_playback(
            Some(playback.device.id.clone()),
            context_uri,
            uris,
            offset,
            None,
        ))?;
        // NOTE: for some reasons, `librespot` device does not keep the shuffle state
        // after starting a playback. A work around for this is to make an additional
        // shuffle request to keep the playback's original shuffle state.
        Self::handle_rspotify_result(
            self.spotify
                .shuffle(playback.shuffle_state, Some(playback.device.id.clone())),
        )
    }

    /// transfers the current playback to another device
    pub fn transfer_playback(&self, device_id: String, force_play: bool) -> Result<()> {
        Self::handle_rspotify_result(self.spotify.transfer_playback(&device_id, Some(force_play)))
    }

    /// cycles through the repeat state of the current playback
    pub fn repeat(&self, playback: &context::CurrentlyPlaybackContext) -> Result<()> {
        let next_repeat_state = match playback.repeat_state {
            RepeatState::Off => RepeatState::Track,
            RepeatState::Track => RepeatState::Context,
            RepeatState::Context => RepeatState::Off,
        };
        Self::handle_rspotify_result(
            self.spotify
                .repeat(next_repeat_state, Some(playback.device.id.clone())),
        )
    }

    /// toggles the current playing state (pause/resume a track)
    pub fn resume_pause(&self, playback: &context::CurrentlyPlaybackContext) -> Result<()> {
        if playback.is_playing {
            self.pause_track(playback)
        } else {
            self.resume_track(playback)
        }
    }

    /// seeks to a position in the current playing track
    pub fn seek_track(
        &self,
        playback: &context::CurrentlyPlaybackContext,
        position_ms: u32,
    ) -> Result<()> {
        Self::handle_rspotify_result(
            self.spotify
                .seek_track(position_ms, Some(playback.device.id.clone())),
        )
    }

    /// resumes the previously paused/played track
    pub fn resume_track(&self, playback: &context::CurrentlyPlaybackContext) -> Result<()> {
        Self::handle_rspotify_result(self.spotify.start_playback(
            Some(playback.device.id.clone()),
            None,
            None,
            None,
            None,
        ))
    }

    /// pauses the currently playing track
    pub fn pause_track(&self, playback: &context::CurrentlyPlaybackContext) -> Result<()> {
        Self::handle_rspotify_result(
            self.spotify
                .pause_playback(Some(playback.device.id.clone())),
        )
    }

    /// skips to the next track
    pub fn next_track(&self, playback: &context::CurrentlyPlaybackContext) -> Result<()> {
        Self::handle_rspotify_result(self.spotify.next_track(Some(playback.device.id.clone())))
    }

    /// skips to the previous track
    pub fn previous_track(&self, playback: &context::CurrentlyPlaybackContext) -> Result<()> {
        Self::handle_rspotify_result(
            self.spotify
                .previous_track(Some(playback.device.id.clone())),
        )
    }

    /// toggles the shuffle state of the current playback
    pub fn shuffle(&self, playback: &context::CurrentlyPlaybackContext) -> Result<()> {
        Self::handle_rspotify_result(
            self.spotify
                .shuffle(!playback.shuffle_state, Some(playback.device.id.clone())),
        )
    }

    /// sets volume of the current playback
    pub fn volume(&self, playback: &context::CurrentlyPlaybackContext, volume: u8) -> Result<()> {
        Self::handle_rspotify_result(
            self.spotify
                .volume(volume, Some(playback.device.id.clone())),
        )
    }

    /// gets the current playing context
    pub fn get_current_playback(&self) -> Result<Option<context::CurrentlyPlaybackContext>> {
        Self::handle_rspotify_result(self.spotify.current_playback(None, None))
    }

    /// searchs for items (tracks, artists, albums, playlists) that match a given query string.
    /// Search results are then stored inside a search cache.
    pub fn search(&self, state: &SharedState, query: String) -> Result<()> {
        let tracks = {
            let search_result = Self::handle_rspotify_result(self.spotify.search(
                &query,
                SearchType::Track,
                None,
                None,
                None,
                None,
            ))?;

            match search_result {
                search::SearchResult::Tracks(page) => page,
                _ => unreachable!(),
            }
        };

        let artists = {
            let search_result = Self::handle_rspotify_result(self.spotify.search(
                &query,
                SearchType::Artist,
                None,
                None,
                None,
                None,
            ))?;

            match search_result {
                search::SearchResult::Artists(page) => page,
                _ => unreachable!(),
            }
        };

        let albums = {
            let search_result = Self::handle_rspotify_result(self.spotify.search(
                &query,
                SearchType::Album,
                None,
                None,
                None,
                None,
            ))?;

            match search_result {
                search::SearchResult::Albums(page) => page,
                _ => unreachable!(),
            }
        };

        let playlists = {
            let search_result = Self::handle_rspotify_result(self.spotify.search(
                &query,
                SearchType::Playlist,
                None,
                None,
                None,
                None,
            ))?;

            match search_result {
                search::SearchResult::Playlists(page) => page,
                _ => unreachable!(),
            }
        };

        let search_results = SearchResults {
            tracks,
            artists,
            albums,
            playlists,
        };

        // put the search results into the player state's search cache
        state
            .player
            .write()
            .unwrap()
            .search_cache
            .put(query, search_results);

        Ok(())
    }

    /// handles a `rspotify` client result and converts it into `anyhow` compatible result format
    fn handle_rspotify_result<T, E: std::fmt::Display>(
        result: std::result::Result<T, E>,
    ) -> Result<T> {
        match result {
            Ok(data) => Ok(data),
            Err(err) => Err(anyhow!(format!("{}", err))),
        }
    }

    /// gets a playlist context data
    async fn get_playlist_context(&self, playlist_uri: String, state: &SharedState) -> Result<()> {
        log::info!("get playlist context: {}", playlist_uri);

        if !state
            .player
            .read()
            .unwrap()
            .context_cache
            .contains(&playlist_uri)
        {
            // get the playlist
            let playlist = self.get_playlist(&playlist_uri)?;
            let first_page = playlist.tracks.clone();
            // get the playlist's tracks
            state.player.write().unwrap().context_cache.put(
                playlist_uri.clone(),
                Context::Playlist(
                    playlist,
                    first_page
                        .items
                        .clone()
                        .into_iter()
                        .filter(|t| t.track.is_some())
                        .map(|t| t.into())
                        .collect::<Vec<_>>(),
                ),
            );

            let playlist_tracks = self.get_all_paging_items(first_page).await?;

            // delay the request for getting playlist tracks to not block the UI

            // filter tracks that are either unaccessible or deleted from the playlist
            let tracks = playlist_tracks
                .into_iter()
                .filter(|t| t.track.is_some())
                .map(|t| t.into())
                .collect::<Vec<_>>();

            if let Some(Context::Playlist(_, ref mut old)) = state
                .player
                .write()
                .unwrap()
                .context_cache
                .peek_mut(&playlist_uri)
            {
                *old = tracks;
            }
        }

        Ok(())
    }

    /// gets an album context data
    async fn get_album_context(&self, album_uri: String, state: &SharedState) -> Result<()> {
        log::info!("get album context: {}", album_uri);

        if !state
            .player
            .read()
            .unwrap()
            .context_cache
            .contains(&album_uri)
        {
            // get the album
            let album = self.get_album(&album_uri)?;
            // get the album's tracks
            let album_tracks = self.get_all_paging_items(album.tracks.clone()).await?;
            let tracks = album_tracks
                .into_iter()
                .map(|t| {
                    let mut track: Track = t.into();
                    track.album = album.clone().into();
                    track
                })
                .collect::<Vec<_>>();
            state
                .player
                .write()
                .unwrap()
                .context_cache
                .put(album_uri, Context::Album(album, tracks));
        }

        Ok(())
    }

    /// gets an artist context data
    async fn get_artist_context(&self, artist_uri: String, state: &SharedState) -> Result<()> {
        log::info!("get artist context: {}", artist_uri);

        if !state
            .player
            .read()
            .unwrap()
            .context_cache
            .contains(&artist_uri)
        {
            // get a information, top tracks and all albums
            let artist = self.get_artist(&artist_uri)?;
            let top_tracks = self
                .get_artist_top_tracks(&artist_uri)?
                .tracks
                .into_iter()
                .map(|t| t.into())
                .collect::<Vec<_>>();
            let related_artists = self
                .get_related_artists(&artist_uri)?
                .artists
                .into_iter()
                .map(|a| a.into())
                .collect::<Vec<_>>();

            state.player.write().unwrap().context_cache.put(
                artist_uri.clone(),
                Context::Artist(artist, top_tracks, vec![], related_artists),
            );

            // delay the request for getting artist's albums to not block the UI
            let albums = self
                .get_artist_albums(&artist_uri)
                .await?
                .into_iter()
                .map(|a| a.into())
                .collect::<Vec<_>>();

            if let Some(Context::Artist(_, _, ref mut old, _)) = state
                .player
                .write()
                .unwrap()
                .context_cache
                .peek_mut(&artist_uri)
            {
                *old = albums;
            }
        }
        Ok(())
    }

    async fn internal_call<T>(&self, url: &str) -> Result<T>
    where
        T: serde::de::DeserializeOwned,
    {
        Ok(self
            .http
            .get(url)
            .header(
                reqwest::header::AUTHORIZATION,
                format!(
                    "Bearer {}",
                    self.spotify.access_token.clone().unwrap_or_else(|| {
                        log::warn!("failed to get spotify client's access token");
                        "".to_string()
                    })
                ),
            )
            .send()
            .await?
            .json::<T>()
            .await?)
    }

    /// gets all paging items starting from a pagination object of the first page
    async fn get_all_paging_items<T>(&self, first_page: page::Page<T>) -> Result<Vec<T>>
    where
        T: serde::de::DeserializeOwned,
    {
        let mut items = first_page.items;
        let mut maybe_next = first_page.next;
        while let Some(url) = maybe_next {
            let mut next_page = self.internal_call::<page::Page<T>>(&url).await?;
            items.append(&mut next_page.items);
            maybe_next = next_page.next;
        }
        Ok(items)
    }

    /// updates the current playback state by fetching data from the spotify client
    fn update_current_playback_state(&self, state: &SharedState) -> Result<()> {
        let playback = self.get_current_playback()?;
        let mut player = state.player.write().unwrap();
        player.playback = playback;
        player.playback_last_updated = Some(std::time::Instant::now());
        Ok(())
    }

    /// cleans up a list of albums (sort by date, remove duplicated entries, etc)
    fn clean_up_artist_albums(
        &self,
        albums: Vec<album::SimplifiedAlbum>,
    ) -> Vec<album::SimplifiedAlbum> {
        let mut albums = albums
            .into_iter()
            .filter(|a| a.release_date.is_some())
            .collect::<Vec<_>>();

        albums.sort_by(|x, y| {
            let date_x = x.release_date.clone().unwrap();
            let date_y = y.release_date.clone().unwrap();
            date_x.partial_cmp(&date_y).unwrap()
        });

        let mut visits = std::collections::HashSet::new();
        albums.into_iter().rfold(vec![], |mut acc, a| {
            if !visits.contains(&a.name) {
                visits.insert(a.name.clone());
                acc.push(a);
            }
            acc
        })
    }
}

/// starts the client's request handler
#[tokio::main]
pub async fn start_client_handler(
    state: SharedState,
    mut client: Client,
    recv: std::sync::mpsc::Receiver<ClientRequest>,
) {
    while let Ok(request) = recv.recv() {
        // use the authentication token stored inside the player state
        // for making API calls to Spotify
        client.spotify.access_token =
            Some(state.player.read().unwrap().token.access_token.to_owned());

        // This is not a nice way to handle a request without blocking :/.
        // Kinda a workaround atm.
        // TODO: find a better approach to handle a request without blocking and,
        // at the same time, minimizing the number of clones
        {
            // handle the client request while trying not to block the current thread
            let client = client.clone();
            let state = state.clone();
            tokio::spawn(async move {
                if let Err(err) = client.handle_request(&state, request).await {
                    log::warn!("{:#?}", err);
                }
            });
        }
    }
}

// starts multiple event watchers that
// listen to player events and notify the client
// to make additional update requests if needed
#[tokio::main]
pub async fn start_player_event_watchers(
    state: SharedState,
    send: std::sync::mpsc::Sender<ClientRequest>,
    session: Session,
) {
    // on startup, the UI needs to know the current playback to render the current playing context
    send.send(ClientRequest::GetCurrentPlayback)
        .unwrap_or_else(|err| {
            log::warn!("failed to get the current playback: {}", err);
        });
    // needs to know all available devices on startup to connect to the first available device if none is running
    send.send(ClientRequest::GetDevices).unwrap_or_else(|err| {
        log::warn!("failed to get devices: {}", err);
    });

    // start a playback pooling (every `playback_refresh_duration_in_ms` ms) thread
    // A zero-value `playback_refresh_in_ms` indicates no playback pooling thread
    if state.app_config.playback_refresh_duration_in_ms > 0 {
        std::thread::spawn({
            let send = send.clone();
            let playback_refresh_duration =
                std::time::Duration::from_millis(state.app_config.playback_refresh_duration_in_ms);
            move || -> Result<()> {
                loop {
                    send.send(ClientRequest::GetCurrentPlayback)
                        .unwrap_or_else(|err| {
                            log::warn!("failed to get the current playback: {}", err);
                        });
                    std::thread::sleep(playback_refresh_duration);
                }
            }
        });
    }

    // start the main event watcher watching for new events every second
    let refresh_duration = std::time::Duration::from_millis(1000);
    loop {
        watch_player_events(&state, &send, &session)
            .await
            .unwrap_or_else(|err| {
                log::warn!(
                    "encountered an error when watching for player events: {}",
                    err
                );
            });

        std::thread::sleep(refresh_duration);
    }
}

async fn watch_player_events(
    state: &SharedState,
    send: &std::sync::mpsc::Sender<ClientRequest>,
    session: &Session,
) -> Result<()> {
    // update the auth token if expired
    if std::time::Instant::now() > state.player.read().unwrap().token.expires_at {
        log::info!("auth token inside the player state is expired, trying to get a new token...");
        let token = token::get_token(session, &state.app_config.client_id).await?;
        state.player.write().unwrap().token = token;
    }

    let player = state.player.read().unwrap();
    {
        // if cannot find the current playback, try
        // to connect the first avaiable device
        if player.playback.is_none() && !player.devices.is_empty() {
            log::info!(
                "no playback found, try to connect the first available device {}",
                player.devices[0].name
            );
            // only trying to connect, not transfer the current playback
            send.send(ClientRequest::Player(PlayerRequest::TransferPlayback(
                player.devices[0].id.clone(),
                false,
            )))?;
        }
    }

<<<<<<< HEAD
                // update the player's context based on the UI's page state
                match page {
                    PageState::Searching(_) => {}
                    PageState::Browsing(uri) => {
                        if player.context_uri != uri {
                            utils::update_context(&state, uri);
                        }
                    }
                    PageState::CurrentPlaying => {
                        // updates the context (album, playlist, etc) tracks based on the current playback
                        if let Some(ref playback) = player.playback {
                            match playback.context {
                                Some(ref context) => {
                                    let uri = context.uri.clone();

                                    if uri != player.context_uri {
                                        utils::update_context(&state, uri.clone());
                                        if player.context_cache.peek(&uri).is_none() {
                                            match context._type {
                                                rspotify::senum::Type::Playlist => send.send(
                                                    Event::GetContext(ContextURI::Playlist(uri)),
                                                )?,
                                                rspotify::senum::Type::Album => send.send(
                                                    Event::GetContext(ContextURI::Album(uri)),
                                                )?,
                                                rspotify::senum::Type::Artist => send.send(
                                                    Event::GetContext(ContextURI::Artist(uri)),
                                                )?,
                                                _ => {
                                                    send.send(Event::GetContext(
                                                        ContextURI::Unknown(uri),
                                                    ))?;
                                                    log::info!(
                                                    "encountered not supported context type: {:#?}",
                                                    context._type
                                                )
                                                }
                                            };
                                        }
                                    }
                                }
                                None => {
                                    if !player.context_uri.is_empty() {
                                        utils::update_context(&state, "".to_string());
                                        send.send(Event::GetContext(ContextURI::Unknown(
                                            "".to_string(),
=======
    {
        // update the playback when the current track ends
        let progress_ms = player.get_playback_progress();
        let duration_ms = player.get_current_playing_track().map(|t| t.duration_ms);
        let is_playing = match player.playback {
            Some(ref playback) => playback.is_playing,
            None => false,
        };
        if let (Some(progress_ms), Some(duration_ms)) = (progress_ms, duration_ms) {
            if progress_ms >= duration_ms && is_playing {
                send.send(ClientRequest::GetCurrentPlayback)?;
            }
        }
    }

    // update the player's context based on the UI's page state
    let page = state.ui.lock().unwrap().page.clone();
    match page {
        PageState::Browsing(uri) => {
            if player.context_uri != uri {
                utils::update_context(state, uri);
            }
        }
        PageState::CurrentPlaying => {
            // updates the context (album, playlist, etc) tracks based on the current playback
            if let Some(ref playback) = player.playback {
                match playback.context {
                    Some(ref context) => {
                        let uri = context.uri.clone();

                        if uri != player.context_uri {
                            utils::update_context(state, uri.clone());
                            if player.context_cache.peek(&uri).is_none() {
                                match context._type {
                                    rspotify::senum::Type::Playlist => send.send(
                                        ClientRequest::GetContext(ContextURI::Playlist(uri)),
                                    )?,
                                    rspotify::senum::Type::Album => send
                                        .send(ClientRequest::GetContext(ContextURI::Album(uri)))?,
                                    rspotify::senum::Type::Artist => send
                                        .send(ClientRequest::GetContext(ContextURI::Artist(uri)))?,
                                    _ => {
                                        send.send(ClientRequest::GetContext(ContextURI::Unknown(
                                            uri,
>>>>>>> 986639d9
                                        )))?;
                                        log::info!(
                                            "encountered not supported context type: {:#?}",
                                            context._type
                                        )
                                    }
                                };
                            }
                        }
                    }
                    None => {
                        if !player.context_uri.is_empty() {
                            utils::update_context(state, "".to_string());
                            send.send(ClientRequest::GetContext(ContextURI::Unknown(
                                "".to_string(),
                            )))?;
                            log::info!("current playback does not have a playing context");
                        }
                    }
                }
            };
        }
    }

    Ok(())
}<|MERGE_RESOLUTION|>--- conflicted
+++ resolved
@@ -1,11 +1,6 @@
 use crate::{
-<<<<<<< HEAD
-    event::{ContextURI, Event, PlayerEvent},
+    event::{ClientRequest, ContextURI, PlayerRequest},
     state::{Context, PageState, SearchResults, SharedState, Track},
-=======
-    event::{ClientRequest, ContextURI, PlayerRequest},
-    state::{Context, PageState, SharedState, Track},
->>>>>>> 986639d9
     token, utils,
 };
 use anyhow::{anyhow, Result};
@@ -137,7 +132,7 @@
                     }
                 };
             }
-            Event::Search(query) => {
+            ClientRequest::Search(query) => {
                 self.search(state, query)?;
             }
         };
@@ -771,54 +766,6 @@
         }
     }
 
-<<<<<<< HEAD
-                // update the player's context based on the UI's page state
-                match page {
-                    PageState::Searching(_) => {}
-                    PageState::Browsing(uri) => {
-                        if player.context_uri != uri {
-                            utils::update_context(&state, uri);
-                        }
-                    }
-                    PageState::CurrentPlaying => {
-                        // updates the context (album, playlist, etc) tracks based on the current playback
-                        if let Some(ref playback) = player.playback {
-                            match playback.context {
-                                Some(ref context) => {
-                                    let uri = context.uri.clone();
-
-                                    if uri != player.context_uri {
-                                        utils::update_context(&state, uri.clone());
-                                        if player.context_cache.peek(&uri).is_none() {
-                                            match context._type {
-                                                rspotify::senum::Type::Playlist => send.send(
-                                                    Event::GetContext(ContextURI::Playlist(uri)),
-                                                )?,
-                                                rspotify::senum::Type::Album => send.send(
-                                                    Event::GetContext(ContextURI::Album(uri)),
-                                                )?,
-                                                rspotify::senum::Type::Artist => send.send(
-                                                    Event::GetContext(ContextURI::Artist(uri)),
-                                                )?,
-                                                _ => {
-                                                    send.send(Event::GetContext(
-                                                        ContextURI::Unknown(uri),
-                                                    ))?;
-                                                    log::info!(
-                                                    "encountered not supported context type: {:#?}",
-                                                    context._type
-                                                )
-                                                }
-                                            };
-                                        }
-                                    }
-                                }
-                                None => {
-                                    if !player.context_uri.is_empty() {
-                                        utils::update_context(&state, "".to_string());
-                                        send.send(Event::GetContext(ContextURI::Unknown(
-                                            "".to_string(),
-=======
     {
         // update the playback when the current track ends
         let progress_ms = player.get_playback_progress();
@@ -837,6 +784,7 @@
     // update the player's context based on the UI's page state
     let page = state.ui.lock().unwrap().page.clone();
     match page {
+        PageState::Searching(_) => {}
         PageState::Browsing(uri) => {
             if player.context_uri != uri {
                 utils::update_context(state, uri);
@@ -863,7 +811,6 @@
                                     _ => {
                                         send.send(ClientRequest::GetContext(ContextURI::Unknown(
                                             uri,
->>>>>>> 986639d9
                                         )))?;
                                         log::info!(
                                             "encountered not supported context type: {:#?}",
