--- conflicted
+++ resolved
@@ -4,7 +4,7 @@
 
 use crate::{
     config,
-    state::{ContextId, ContextPageType, ContextPageUIState, PageState, SharedState},
+    state::{ContextId, ContextPageType, ContextPageUIState, PageState, PlayableId, SharedState},
 };
 
 #[cfg(feature = "lyric-finder")]
@@ -49,7 +49,6 @@
     handler_state: &mut PlayerEventHandlerState,
 ) -> anyhow::Result<()> {
     let player = state.player.read();
-<<<<<<< HEAD
     let (playback, id, name, duration) = match (
         player.buffered_playback.as_ref(),
         player.currently_playing(),
@@ -67,13 +66,6 @@
             episode.duration,
         ),
         _ => return Ok(()),
-=======
-    let (Some(playback), Some(track)) = (
-        player.buffered_playback.as_ref(),
-        player.current_playing_track(),
-    ) else {
-        return Ok(());
->>>>>>> ee7750f7
     };
 
     if let Some(progress) = player.playback_progress() {
