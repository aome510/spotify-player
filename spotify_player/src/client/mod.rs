--- conflicted
+++ resolved
@@ -1,4 +1,4 @@
-use std::{borrow::{Cow}, io::Write, sync::Arc};
+use std::{borrow::Cow, io::Write, sync::Arc};
 
 #[cfg(feature = "streaming")]
 use crate::streaming;
@@ -13,7 +13,7 @@
 #[cfg(feature = "streaming")]
 use librespot_connect::spirc::Spirc;
 use librespot_core::session::Session;
-use rspotify::{prelude::*, model::Market, http::Query};
+use rspotify::{http::Query, model::Market, prelude::*};
 
 mod handlers;
 mod spotify;
@@ -624,7 +624,7 @@
     pub async fn current_user_saved_albums(&self) -> Result<Vec<Album>> {
         let first_page = self
             .spotify
-            .current_user_saved_albums_manual(None, Some(50), None)
+            .current_user_saved_albums_manual(Some(Market::FromToken), Some(50), None)
             .await?;
 
         let albums = self.all_paging_items(first_page, &Query::new()).await?;
@@ -752,7 +752,7 @@
         // Retrieve tracks based on IDs
         let tracks = self
             .spotify
-            .tracks(track_ids, None)
+            .tracks(track_ids, Some(Market::FromToken))
             .await?
             .into_iter()
             .filter_map(Track::try_from_full_track)
@@ -816,7 +816,7 @@
     ) -> Result<rspotify_model::SearchResult> {
         Ok(self
             .spotify
-            .search(query, _type, None, None, None, None)
+            .search(query, _type, Some(Market::FromToken), None, None, None)
             .await?)
     }
 
@@ -1049,8 +1049,12 @@
 
     /// gets a track data
     pub async fn track(&self, track_id: TrackId<'_>) -> Result<Track> {
-        Track::try_from_full_track(self.spotify.track(track_id, None).await?)
-            .context("convert rspotify_model::FullTrack into spotify_player::state::Track")
+        Track::try_from_full_track(
+            self.spotify
+                .track(track_id, Some(Market::FromToken))
+                .await?,
+        )
+        .context("convert rspotify_model::FullTrack into spotify_player::state::Track")
     }
 
     /// gets a playlist context data
@@ -1059,7 +1063,10 @@
         tracing::info!("Get playlist context: {}", playlist_uri);
 
         // we use the `market=from_token` query parameter to ensure that the playlist has the is_playable field
-        let playlist = self.spotify.playlist(playlist_id, None, Some(Market::FromToken)).await?;
+        let playlist = self
+            .spotify
+            .playlist(playlist_id, None, Some(Market::FromToken))
+            .await?;
         let mut payload = Query::with_capacity(1);
         payload.insert("market", "from_token");
 
@@ -1087,14 +1094,11 @@
     pub async fn album_context(&self, album_id: AlbumId<'_>) -> Result<Context> {
         let album_uri = album_id.uri();
         tracing::info!("Get album context: {}", album_uri);
-<<<<<<< HEAD
-        
-        // BLOCKING: we can't send a payload to the album endpoint due to the respotify not supporting it 
-        let album = self.spotify.album(album_id).await?;
-=======
-
-        let album = self.spotify.album(album_id, None).await?;
->>>>>>> 153baa99
+
+        let album = self
+            .spotify
+            .album(album_id, Some(Market::FromToken))
+            .await?;
         let first_page = album.tracks.clone();
 
         // converts `rspotify_model::FullAlbum` into `state::Album`
@@ -1129,7 +1133,7 @@
 
         let top_tracks = self
             .spotify
-            .artist_top_tracks(artist_id.as_ref(), None)
+            .artist_top_tracks(artist_id.as_ref(), Some(Market::FromToken))
             .await?
             .into_iter()
             .filter_map(Track::try_from_full_track)
@@ -1175,7 +1179,11 @@
     }
 
     /// gets all paging items starting from a pagination object of the first page
-    async fn all_paging_items<T>(&self, first_page: rspotify_model::Page<T>, payload: &Query<'_>) -> Result<Vec<T>>
+    async fn all_paging_items<T>(
+        &self,
+        first_page: rspotify_model::Page<T>,
+        payload: &Query<'_>,
+    ) -> Result<Vec<T>>
     where
         T: serde::de::DeserializeOwned,
     {
@@ -1183,7 +1191,9 @@
         let mut maybe_next = first_page.next;
 
         while let Some(url) = maybe_next {
-            let mut next_page = self.internal_call::<rspotify_model::Page<T>>(&url, &payload).await?;
+            let mut next_page = self
+                .internal_call::<rspotify_model::Page<T>>(&url, payload)
+                .await?;
             items.append(&mut next_page.items);
             maybe_next = next_page.next;
         }
