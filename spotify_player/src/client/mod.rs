use std::ops::Deref;
use std::{borrow::Cow, collections::HashMap, sync::Arc};

#[cfg(feature = "streaming")]
use crate::state::Mutex;
use crate::{auth, config};
use crate::{
    auth::AuthConfig,
    state::{
        rspotify_model, store_data_into_file_cache, Album, AlbumId, Artist, ArtistId, Category,
        Context, ContextId, Device, FileCacheKey, Item, ItemId, MemoryCaches, Playback,
        PlaybackMetadata, Playlist, PlaylistFolderItem, PlaylistId, SearchResults, SharedState,
        Track, TrackId, UserId, TTL_CACHE_DURATION, USER_LIKED_TRACKS_ID,
        USER_RECENTLY_PLAYED_TRACKS_ID, USER_TOP_TRACKS_ID,
    },
};

use std::io::Write;

use anyhow::Context as _;
use anyhow::Result;
use reqwest::StatusCode;
use rspotify::{
    http::Query,
    model::{FullPlaylist, Market, Page, SimplifiedPlaylist},
    prelude::*,
};

mod handlers;
mod request;
mod spotify;

pub use handlers::*;
pub use request::*;
use serde::Deserialize;

const SPOTIFY_API_ENDPOINT: &str = "https://api.spotify.com/v1";

/// The application's Spotify client
#[derive(Clone)]
pub struct Client {
    http: reqwest::Client,
    spotify: Arc<spotify::Spotify>,
    auth_config: AuthConfig,
    #[cfg(feature = "streaming")]
    stream_conn: Arc<Mutex<Option<librespot_connect::spirc::Spirc>>>,
}

impl Deref for Client {
    type Target = spotify::Spotify;
    fn deref(&self) -> &Self::Target {
        self.spotify.as_ref()
    }
}

fn market_query() -> Query<'static> {
    Query::from([("market", "from_token")])
}

impl Client {
    /// Construct a new client
    pub fn new(auth_config: AuthConfig) -> Self {
        Self {
            spotify: Arc::new(spotify::Spotify::new()),
            http: reqwest::Client::new(),
            auth_config,

            #[cfg(feature = "streaming")]
            stream_conn: Arc::new(Mutex::new(None)),
        }
    }

    /// Initialize the application's playback upon creating a new session or during startup
    pub fn initialize_playback(&self, state: &SharedState) {
        tokio::task::spawn({
            let client = self.clone();
            let state = state.clone();
            async move {
                // The main playback initialization logic is simple:
                // if there is no playback, connect to an available device
                //
                // However, because it takes time for Spotify server to show up new changes,
                // a retry logic is implemented to ensure the application's state is properly initialized
                let delay = std::time::Duration::from_secs(1);

                for _ in 0..5 {
                    tokio::time::sleep(delay).await;

                    if let Err(err) = client.retrieve_current_playback(&state, false).await {
                        tracing::error!("Failed to retrieve current playback: {err:#}");
                        return;
                    }

                    // if playback exists, don't connect to a new device
                    if state.player.read().playback.is_some() {
                        continue;
                    }

                    let id = match client.find_available_device().await {
                        Ok(Some(id)) => Some(Cow::Owned(id)),
                        Ok(None) => None,
                        Err(err) => {
                            tracing::error!("Failed to find an available device: {err:#}");
                            None
                        }
                    };

                    if let Some(id) = id {
                        tracing::info!("Trying to connect to device (id={id})");
                        if let Err(err) = client.transfer_playback(&id, Some(false)).await {
                            tracing::warn!("Connection failed (device_id={id}): {err:#}");
                        } else {
                            tracing::info!("Connection succeeded (device_id={id})!");
                            // upon new connection, reset the buffered playback
                            state.player.write().buffered_playback = None;
                            client.update_playback(&state);
                            break;
                        }
                    }
                }
            }
        });
    }

    /// Create a new client session
    pub async fn new_session(&self, state: Option<&SharedState>, reauth: bool) -> Result<()> {
        let session = self.auth_config.session();
        let creds = auth::get_creds(&self.auth_config, reauth, true)
            .await
            .context("get credentials")?;
        *self.session.lock().await = Some(session.clone());

        #[allow(unused_mut)]
        let mut connected = false;

        #[cfg(feature = "streaming")]
        if let Some(state) = state {
            if state.is_streaming_enabled() {
                self.new_streaming_connection(state.clone(), session.clone(), creds.clone())
                    .await
                    .context("new streaming connection")?;
                connected = true;
            }
        }

        if !connected {
            // if session is not connected (triggered by `new_streaming_connection`), connect to the session
            session
                .connect(creds, true)
                .await
                .context("connect to a session")?;
        }

        tracing::info!("Used a new session for Spotify client.");

        self.refresh_token().await.context("refresh auth token")?;

        if let Some(state) = state {
            // reset the application's caches
            state.data.write().caches = MemoryCaches::new();
            self.initialize_playback(state);
        }

        Ok(())
    }

    /// Check if the current session is valid and if invalid, create a new session
    pub async fn check_valid_session(&self, state: &SharedState) -> Result<()> {
        if self.session().await.is_invalid() {
            tracing::info!("Client's current session is invalid, creating a new session...");
            self.new_session(Some(state), false)
                .await
                .context("create new client session")?;
        }
        Ok(())
    }

    /// Create a new streaming connection
    #[cfg(feature = "streaming")]
    pub async fn new_streaming_connection(
        &self,
        state: SharedState,
        session: librespot_core::Session,
        creds: librespot_core::authentication::Credentials,
    ) -> Result<()> {
        let new_conn =
            crate::streaming::new_connection(self.clone(), state, session, creds).await?;
        let mut stream_conn = self.stream_conn.lock();
        // shutdown old streaming connection and replace it with a new connection
        if let Some(conn) = stream_conn.as_ref() {
            if let Err(err) = conn.shutdown() {
                log::error!("Failed to shutdown old streaming connection: {err:#}");
            }
        }
        *stream_conn = Some(new_conn);
        Ok(())
    }

    /// Handle a player request, return a new playback metadata on success
    pub async fn handle_player_request(
        &self,
        request: PlayerRequest,
        mut playback: Option<PlaybackMetadata>,
    ) -> Result<Option<PlaybackMetadata>> {
        // handle requests that don't require an active playback
        match request {
            PlayerRequest::TransferPlayback(device_id, force_play) => {
                // `TransferPlayback` needs to be handled separately from other player requests
                // because `TransferPlayback` doesn't require an active playback
                self.transfer_playback(&device_id, Some(force_play)).await?;
                tracing::info!("Transferred playback to device with id={}", device_id);
                return Ok(playback);
            }
            PlayerRequest::StartPlayback(p, shuffle) => {
                // Set the playback's shuffle state if specified in the request
                if let (Some(shuffle), Some(playback)) = (shuffle, playback.as_mut()) {
                    playback.shuffle_state = shuffle;
                }
                let device_id = playback.as_ref().and_then(|p| p.device_id.as_deref());
                self.start_playback(p, device_id).await?;
                // For some reasons, when starting a new playback, the integrated `spotify_player`
                // client doesn't respect the initial shuffle state, so we need to manually update the state
                if let Some(ref playback) = playback {
                    self.shuffle(playback.shuffle_state, device_id).await?;
                }
                return Ok(playback);
            }
            _ => {}
        }

        let mut playback = playback.context("no playback found")?;
        let device_id = playback.device_id.as_deref();

        match request {
            PlayerRequest::NextTrack => self.next_track(device_id).await?,
            PlayerRequest::PreviousTrack => self.previous_track(device_id).await?,
            PlayerRequest::Resume => {
                if !playback.is_playing {
                    self.resume_playback(device_id, None).await?;
                    playback.is_playing = true;
                }
            }

            PlayerRequest::Pause => {
                if playback.is_playing {
                    self.pause_playback(device_id).await?;
                    playback.is_playing = false;
                }
            }
            PlayerRequest::ResumePause => {
                if playback.is_playing {
                    self.pause_playback(device_id).await?;
                } else {
                    self.resume_playback(device_id, None).await?;
                }
                playback.is_playing = !playback.is_playing;
            }
            PlayerRequest::SeekTrack(position_ms) => {
                self.seek_track(position_ms, device_id).await?;
            }
            PlayerRequest::Repeat => {
                let next_repeat_state = match playback.repeat_state {
                    rspotify_model::RepeatState::Off => rspotify_model::RepeatState::Track,
                    rspotify_model::RepeatState::Track => rspotify_model::RepeatState::Context,
                    rspotify_model::RepeatState::Context => rspotify_model::RepeatState::Off,
                };

                self.repeat(next_repeat_state, device_id).await?;

                playback.repeat_state = next_repeat_state;
            }
            PlayerRequest::Shuffle => {
                self.shuffle(!playback.shuffle_state, device_id).await?;

                playback.shuffle_state = !playback.shuffle_state;
            }
            PlayerRequest::Volume(volume) => {
                self.volume(volume, device_id).await?;

                playback.volume = Some(u32::from(volume));
                playback.mute_state = None;
            }
            PlayerRequest::ToggleMute => {
                let new_mute_state = match playback.mute_state {
                    None => {
                        self.volume(0, device_id).await?;
                        Some(playback.volume.unwrap_or_default())
                    }
                    Some(volume) => {
                        self.volume(volume as u8, device_id).await?;
                        None
                    }
                };

                playback.mute_state = new_mute_state;
            }
            PlayerRequest::StartPlayback(..) => {
                anyhow::bail!("`StartPlayback` should be handled earlier")
            }
            PlayerRequest::TransferPlayback(..) => {
                anyhow::bail!("`TransferPlayback` should be handled earlier")
            }
        };

        Ok(Some(playback))
    }

    /// Handle a client request
    pub(crate) async fn handle_request(
        &self,
        state: &SharedState,
        request: ClientRequest,
    ) -> Result<()> {
        let timer = tokio::time::Instant::now();

        match request {
            ClientRequest::GetBrowseCategories => {
                let categories = self.browse_categories().await?;
                state.data.write().browse.categories = categories;
            }
            ClientRequest::GetBrowseCategoryPlaylists(category) => {
                let playlists = self.browse_category_playlists(&category.id).await?;
                state
                    .data
                    .write()
                    .browse
                    .category_playlists
                    .insert(category.id, playlists);
            }
            #[cfg(feature = "lyric-finder")]
            ClientRequest::GetLyric { track, artists } => {
                let client = lyric_finder::Client::from_http_client(&self.http);
                let query = format!("{track} {artists}");

                if !state.data.read().caches.lyrics.contains_key(&query) {
                    let result = client.get_lyric(&query).await.context(format!(
                        "failed to get lyric for track {track} - artists {artists}"
                    ))?;

                    state
                        .data
                        .write()
                        .caches
                        .lyrics
                        .insert(query, result, *TTL_CACHE_DURATION);
                }
            }
            #[cfg(feature = "streaming")]
            ClientRequest::RestartIntegratedClient => {
                self.new_session(Some(state), false).await?;
            }
            ClientRequest::GetCurrentUser => {
                let user = self.current_user().await?;
                state.data.write().user_data.user = Some(user);
            }
            ClientRequest::Player(request) => {
                let playback = state.player.read().buffered_playback.clone();
                let playback = self.handle_player_request(request, playback).await?;
                state.player.write().buffered_playback = playback;
                self.update_playback(state);
            }
            ClientRequest::GetCurrentPlayback => {
                self.retrieve_current_playback(state, true).await?;
            }
            ClientRequest::GetDevices => {
                let devices = self.device().await?;
                state.player.write().devices = devices
                    .into_iter()
                    .filter_map(Device::try_from_device)
                    .collect();
            }
            ClientRequest::GetUserPlaylists => {
                let playlists = self.current_user_playlists().await?;
                let node = state.data.read().user_data.playlist_folder_node.clone();
                let playlists = if let Some(node) = node.filter(|n| !n.children.is_empty()) {
                    crate::playlist_folders::structurize(playlists, &node.children)
                } else {
                    playlists
                        .into_iter()
                        .map(PlaylistFolderItem::Playlist)
                        .collect()
                };
                store_data_into_file_cache(
                    FileCacheKey::Playlists,
                    &config::get_config().cache_folder,
                    &playlists,
                )
                .context("store user's playlists into the cache folder")?;
                state.data.write().user_data.playlists = playlists;
            }
            ClientRequest::GetUserFollowedArtists => {
                let artists = self.current_user_followed_artists().await?;
                store_data_into_file_cache(
                    FileCacheKey::FollowedArtists,
                    &config::get_config().cache_folder,
                    &artists,
                )
                .context("store user's followed artists into the cache folder")?;
                state.data.write().user_data.followed_artists = artists;
            }
            ClientRequest::GetUserSavedAlbums => {
                let albums = self.current_user_saved_albums().await?;
                store_data_into_file_cache(
                    FileCacheKey::SavedAlbums,
                    &config::get_config().cache_folder,
                    &albums,
                )
                .context("store user's saved albums into the cache folder")?;
                state.data.write().user_data.saved_albums = albums;
            }
            ClientRequest::GetUserSavedShows => {
                let shows = self.current_user_saved_shows().await?;
                store_data_into_file_cache(
                    FileCacheKey::SavedShows,
                    &config::get_config().cache_folder,
                    &shows,
                )
                .context("store user's saved shows into the cache folder")?;
                state.data.write().user_data.saved_shows = shows;
            }
            ClientRequest::GetUserTopTracks => {
                let uri = &USER_TOP_TRACKS_ID.uri;
                if !state.data.read().caches.context.contains_key(uri) {
                    let tracks = self.current_user_top_tracks().await?;
                    state.data.write().caches.context.insert(
                        uri.to_owned(),
                        Context::Tracks {
                            tracks,
                            desc: "User's top tracks".to_string(),
                        },
                        *TTL_CACHE_DURATION,
                    );
                }
            }
            ClientRequest::GetUserSavedTracks => {
                let tracks = self.current_user_saved_tracks().await?;
                let tracks_hm = tracks
                    .iter()
                    .map(|t| (t.id.uri(), t.clone()))
                    .collect::<HashMap<_, _>>();
                store_data_into_file_cache(
                    FileCacheKey::SavedTracks,
                    &config::get_config().cache_folder,
                    &tracks_hm,
                )
                .context("store user's saved tracks into the cache folder")?;

                let mut data = state.data.write();
                data.user_data.saved_tracks = tracks_hm;
                data.caches.context.insert(
                    USER_LIKED_TRACKS_ID.uri.clone(),
                    Context::Tracks {
                        tracks,
                        desc: "User's liked tracks".to_string(),
                    },
                    *TTL_CACHE_DURATION,
                );
            }
            ClientRequest::GetUserRecentlyPlayedTracks => {
                let uri = &USER_RECENTLY_PLAYED_TRACKS_ID.uri;
                if !state.data.read().caches.context.contains_key(uri) {
                    let tracks = self.current_user_recently_played_tracks().await?;
                    state.data.write().caches.context.insert(
                        uri.to_owned(),
                        Context::Tracks {
                            tracks,
                            desc: "User's recently played tracks".to_string(),
                        },
                        *TTL_CACHE_DURATION,
                    );
                }
            }
            ClientRequest::GetContext(context) => {
                let uri = context.uri();
                if !state.data.read().caches.context.contains_key(&uri) {
                    let context = match context {
                        ContextId::Playlist(playlist_id) => {
                            self.playlist_context(playlist_id).await?
                        }
                        ContextId::Album(album_id) => self.album_context(album_id).await?,
                        ContextId::Artist(artist_id) => self.artist_context(artist_id).await?,
                        ContextId::Tracks(_) => {
                            anyhow::bail!(
                                "`GetContext` request for `tracks` context is not supported!"
                            );
                        }
                        ContextId::Show(show_id) => self.show_context(show_id).await?,
                    };

                    state
                        .data
                        .write()
                        .caches
                        .context
                        .insert(uri, context, *TTL_CACHE_DURATION);
                }
            }
            ClientRequest::Search(query) => {
                if !state.data.read().caches.search.contains_key(&query) {
                    let results = self.search(&query).await?;

                    state
                        .data
                        .write()
                        .caches
                        .search
                        .insert(query, results, *TTL_CACHE_DURATION);
                }
            }
            ClientRequest::GetRadioTracks {
                seed_uri: uri,
                seed_name: name,
            } => {
                let radio_uri = format!("radio:{uri}");
                if !state.data.read().caches.context.contains_key(&radio_uri) {
                    let tracks = self.radio_tracks(uri).await?;

                    state.data.write().caches.context.insert(
                        radio_uri,
                        Context::Tracks {
                            tracks,
                            desc: format!("{name} Radio"),
                        },
                        *TTL_CACHE_DURATION,
                    );
                }
            }
<<<<<<< HEAD
            ClientRequest::AddPlayableToQueue(playable_id) => {
                self.add_item_to_queue(playable_id, None).await?
=======
            ClientRequest::AddTrackToQueue(track_id) => {
                self.add_item_to_queue(PlayableId::Track(track_id), None)
                    .await?;
>>>>>>> ee7750f7
            }
            ClientRequest::AddPlayableToPlaylist(playlist_id, playable_id) => {
                self.add_item_to_playlist(state, playlist_id, playable_id)
                    .await?;
            }
            ClientRequest::AddAlbumToQueue(album_id) => {
                let album_context = self.album_context(album_id).await?;

                if let Context::Album { album: _, tracks } = album_context {
                    for track in tracks {
                        self.add_item_to_queue(PlayableId::Track(track.id), None)
                            .await?;
                    }
                }
            }
            ClientRequest::DeleteTrackFromPlaylist(playlist_id, track_id) => {
                self.delete_track_from_playlist(state, playlist_id, track_id)
                    .await?;
            }
            ClientRequest::AddToLibrary(item) => {
                self.add_to_library(state, item).await?;
            }
            ClientRequest::DeleteFromLibrary(id) => {
                self.delete_from_library(state, id).await?;
            }
            ClientRequest::GetCurrentUserQueue => {
                let queue = self.current_user_queue().await?;
                state.player.write().queue = Some(queue);
            }
            ClientRequest::ReorderPlaylistItems {
                playlist_id,
                insert_index,
                range_start,
                range_length,
                snapshot_id,
            } => {
                self.reorder_playlist_items(
                    state,
                    playlist_id,
                    insert_index,
                    range_start,
                    range_length,
                    snapshot_id.as_deref(),
                )
                .await?;
            }
            ClientRequest::CreatePlaylist {
                playlist_name,
                public,
                collab,
                desc,
            } => {
                let user_id = state
                    .data
                    .read()
                    .user_data
                    .user
                    .as_ref()
                    .map(|u| u.id.clone())
                    .unwrap();
                self.create_new_playlist(
                    state,
                    user_id,
                    playlist_name.as_str(),
                    public,
                    collab,
                    desc.as_str(),
                )
                .await?;
            }
        };

        tracing::info!(
            "Successfully handled the client request, took: {}ms",
            timer.elapsed().as_millis()
        );

        Ok(())
    }

    pub fn update_playback(&self, state: &SharedState) {
        // After handling a request changing the player's playback,
        // update the playback state by making multiple get-playback requests.
        //
        // Q: Why do we need more than one request to update the playback?
        // A: It might take a while for Spotify server to reflect the new change,
        // making additional requests can help ensure that the playback state is always up-to-date.
        let client = self.clone();
        let state = state.clone();
        tokio::task::spawn(async move {
            let delay = std::time::Duration::from_secs(1);
            for _ in 0..5 {
                tokio::time::sleep(delay).await;
                if let Err(err) = client.retrieve_current_playback(&state, false).await {
                    tracing::error!(
                        "Encountered an error when updating the playback state: {err:#}"
                    );
                }
            }
        });
    }

    /// Get Spotify's available browse categories
    pub async fn browse_categories(&self) -> Result<Vec<Category>> {
        let first_page = self
            .categories_manual(Some("EN"), None, Some(50), None)
            .await?;

        Ok(first_page.items.into_iter().map(Category::from).collect())
    }

    /// Get Spotify's available browse playlists of a given category
    pub async fn browse_category_playlists(&self, category_id: &str) -> Result<Vec<Playlist>> {
        let first_page = self
            .category_playlists_manual(category_id, None, Some(50), None)
            .await?;

        Ok(first_page.items.into_iter().map(Playlist::from).collect())
    }

    /// Find an available device. If found, return the device's ID.
    async fn find_available_device(&self) -> Result<Option<String>> {
        let devices = self.device().await?.into_iter().collect::<Vec<_>>();
        if devices.is_empty() {
            tracing::warn!("No device found. Please make sure you already setup Spotify Connect \
                            support as described in https://github.com/aome510/spotify-player#spotify-connect.");
        } else {
            tracing::info!("Available devices: {devices:?}");
        }

        // if there is an active device, return it
        if let Some(d) = devices.iter().find(|d| d.is_active) {
            return Ok(d.id.clone());
        }

        // convert a vector of `Device` items into `(name, id)` pairs
        let mut devices = devices
            .into_iter()
            .filter_map(|d| d.id.map(|id| (d.name, id)))
            .collect::<Vec<_>>();

        let configs = config::get_config();

        // Manually append the integrated device to the device list if `streaming` feature is enabled.
        // The integrated device may not show up in the device list returned by the Spotify API because
        // 1. The device is just initialized and hasn't been registered in Spotify server.
        //    Related issue/discussion: https://github.com/aome510/spotify-player/issues/79
        // 2. The device list is empty. This might be because user doesn't specify their own client ID.
        //    By default, the application uses Spotify web app's client ID, which doesn't have
        //    access to user's active devices.
        #[cfg(feature = "streaming")]
        {
            let session = self.session().await;
            devices.push((
                configs.app_config.device.name.clone(),
                session.device_id().to_string(),
            ));
        }

        if devices.is_empty() {
            return Ok(None);
        }

        // Prioritize the `default_device` specified in the application's configurations,
        // otherwise, use the first available device.
        let id = devices
            .iter()
            .position(|d| d.0 == configs.app_config.default_device)
            .unwrap_or_default();

        Ok(Some(devices.remove(id).1))
    }

    /// Get the saved (liked) tracks of the current user
    pub async fn current_user_saved_tracks(&self) -> Result<Vec<Track>> {
        let first_page = self
            .current_user_saved_tracks_manual(Some(Market::FromToken), Some(50), None)
            .await?;
        let tracks = self.all_paging_items(first_page, &market_query()).await?;
        Ok(tracks
            .into_iter()
            .filter_map(|t| Track::try_from_full_track(t.track))
            .collect())
    }

    /// Get the recently played tracks of the current user
    pub async fn current_user_recently_played_tracks(&self) -> Result<Vec<Track>> {
        let first_page = self.current_user_recently_played(Some(50), None).await?;

        let play_histories = self.all_cursor_based_paging_items(first_page).await?;

        // de-duplicate the tracks returned from the recently-played API
        let mut tracks = Vec::<Track>::new();
        for history in play_histories {
            if !tracks.iter().any(|t| t.name == history.track.name) {
                if let Some(track) = Track::try_from_full_track(history.track) {
                    tracks.push(track);
                }
            }
        }
        Ok(tracks)
    }

    /// Get the top tracks of the current user
    pub async fn current_user_top_tracks(&self) -> Result<Vec<Track>> {
        let first_page = self
            .current_user_top_tracks_manual(None, Some(50), None)
            .await?;

        let tracks = self.all_paging_items(first_page, &Query::new()).await?;
        Ok(tracks
            .into_iter()
            .filter_map(Track::try_from_full_track)
            .collect())
    }

    /// Get all playlists of the current user
    pub async fn current_user_playlists(&self) -> Result<Vec<Playlist>> {
        // TODO: this should use `rspotify::current_user_playlists_manual` API instead of `internal_call`
        // See: https://github.com/ramsayleung/rspotify/issues/459
        let first_page = self
            .http_get::<Page<SimplifiedPlaylist>>(
                &format!("{SPOTIFY_API_ENDPOINT}/me/playlists"),
                &Query::from([("limit", "50")]),
            )
            .await?;
        // let first_page = self
        //     .current_user_playlists_manual(Some(50), None)
        //     .await?;

        let playlists = self.all_paging_items(first_page, &Query::new()).await?;
        Ok(playlists
            .into_iter()
            .map(std::convert::Into::into)
            .collect())
    }

    /// Get all followed artists of the current user
    pub async fn current_user_followed_artists(&self) -> Result<Vec<Artist>> {
        let first_page = self
            .spotify
            .current_user_followed_artists(None, None)
            .await?;

        // followed artists pagination is handled different from
        // other paginations. The endpoint uses cursor-based pagination.
        let mut artists = first_page.items;
        let mut maybe_next = first_page.next;
        while let Some(url) = maybe_next {
            let mut next_page = self
                .http_get::<rspotify_model::CursorPageFullArtists>(&url, &Query::new())
                .await?
                .artists;
            artists.append(&mut next_page.items);
            maybe_next = next_page.next;
        }

        // converts `rspotify_model::FullArtist` into `state::Artist`
        Ok(artists.into_iter().map(std::convert::Into::into).collect())
    }

    /// Get all saved albums of the current user
    pub async fn current_user_saved_albums(&self) -> Result<Vec<Album>> {
        let first_page = self
            .current_user_saved_albums_manual(Some(Market::FromToken), Some(50), None)
            .await?;

        let albums = self.all_paging_items(first_page, &Query::new()).await?;

        // converts `rspotify_model::SavedAlbum` into `state::Album`
        Ok(albums.into_iter().map(|a| a.album.into()).collect())
    }

    /// Get all saved shows of the current user
    pub async fn current_user_saved_shows(&self) -> Result<Vec<Show>> {
        let first_page = self.get_saved_show_manual(Some(50), None).await?;
        let shows = self.all_paging_items(first_page, &Query::new()).await?;
        Ok(shows.into_iter().map(|s| s.show.into()).collect())
    }

    /// Get all albums of an artist
    pub async fn artist_albums(&self, artist_id: ArtistId<'_>) -> Result<Vec<Album>> {
        let payload = market_query();

        let mut singles = {
            let first_page = self
                .artist_albums_manual(
                    artist_id.as_ref(),
                    Some(rspotify_model::AlbumType::Single),
                    Some(Market::FromToken),
                    Some(50),
                    None,
                )
                .await?;
            self.all_paging_items(first_page, &payload).await
        }?;
        let mut albums = {
            let first_page = self
                .artist_albums_manual(
                    artist_id.as_ref(),
                    Some(rspotify_model::AlbumType::Album),
                    Some(Market::FromToken),
                    Some(50),
                    None,
                )
                .await?;
            self.all_paging_items(first_page, &payload).await
        }?;
        albums.append(&mut singles);

        // converts `rspotify_model::SimplifiedAlbum` into `state::Album`
        let albums = albums
            .into_iter()
            .filter_map(Album::try_from_simplified_album)
            .collect();
        Ok(Client::process_artist_albums(albums))
    }

    /// Start a playback
    async fn start_playback(&self, playback: Playback, device_id: Option<&str>) -> Result<()> {
        match playback {
            Playback::Context(id, offset) => match id {
                ContextId::Album(id) => {
                    self.start_context_playback(PlayContextId::from(id), device_id, offset, None)
                        .await?;
                }
                ContextId::Artist(id) => {
                    self.start_context_playback(PlayContextId::from(id), device_id, offset, None)
                        .await?;
                }
                ContextId::Playlist(id) => {
                    self.start_context_playback(PlayContextId::from(id), device_id, offset, None)
                        .await?;
                }
                ContextId::Tracks(_) => {
                    anyhow::bail!("`StartPlayback` request for `tracks` context is not supported")
                }
                ContextId::Show(_) => {
                    anyhow::bail!("`StartPlayback` request for `show` context is not supported")
                }
            },
            Playback::URIs(track_ids, offset) => {
                self.start_uris_playback(
                    track_ids.into_iter().map(PlayableId::from),
                    device_id,
                    offset,
                    None,
                )
                .await?;
            }
        }

        Ok(())
    }

    /// Get recommendation (radio) tracks based on a seed
    pub async fn radio_tracks(&self, seed_uri: String) -> Result<Vec<Track>> {
        let session = self.session().await;

        // Get an autoplay URI from the seed URI.
        // The return URI is a Spotify station's URI
        let autoplay_query_url = format!("hm://autoplay-enabled/query?uri={seed_uri}");
        let response = session
            .mercury()
            .get(autoplay_query_url)
            .map_err(|err| anyhow::anyhow!("Failed to get autoplay URI: {err:#}"))?
            .await?;
        if response.status_code != 200 {
            anyhow::bail!(
                "Failed to get autoplay URI: got non-OK status code: {}",
                response.status_code
            );
        }
        let autoplay_uri = String::from_utf8(response.payload[0].clone())?;

        // Retrieve radio's data based on the autoplay URI
        let radio_query_url = format!("hm://radio-apollo/v3/stations/{autoplay_uri}");
        let response = session
            .mercury()
            .get(radio_query_url)
            .map_err(|err| anyhow::anyhow!("Failed to get radio data of {autoplay_uri}: {err:#}"))?
            .await?;
        if response.status_code != 200 {
            anyhow::bail!(
                "Failed to get radio data of {autoplay_uri}: got non-OK status code: {}",
                response.status_code
            );
        }

        #[derive(Debug, Deserialize)]
        struct TrackData {
            original_gid: String,
        }
        #[derive(Debug, Deserialize)]
        struct RadioStationResponse {
            tracks: Vec<TrackData>,
        }
        // Parse a list consisting of IDs of tracks inside the radio station
        let track_ids = serde_json::from_slice::<RadioStationResponse>(&response.payload[0])?
            .tracks
            .into_iter()
            .filter_map(|t| TrackId::from_id(t.original_gid).ok());

        // Retrieve tracks based on IDs
        let tracks = self.tracks(track_ids, Some(Market::FromToken)).await?;
        let tracks = tracks
            .into_iter()
            .filter_map(Track::try_from_full_track)
            .collect();

        Ok(tracks)
    }

    /// Search for items (tracks, artists, albums, playlists) matching a given query
    pub async fn search(&self, query: &str) -> Result<SearchResults> {
        let (
            track_result,
            artist_result,
            album_result,
            playlist_result,
            show_result,
            episode_result,
        ) = tokio::try_join!(
            self.search_specific_type(query, rspotify_model::SearchType::Track),
            self.search_specific_type(query, rspotify_model::SearchType::Artist),
            self.search_specific_type(query, rspotify_model::SearchType::Album),
            self.search_specific_type(query, rspotify_model::SearchType::Playlist),
            self.search_specific_type(query, rspotify_model::SearchType::Show),
            self.search_specific_type(query, rspotify_model::SearchType::Episode)
        )?;

        let (tracks, artists, albums, playlists, shows, episodes) = (
            match track_result {
                rspotify_model::SearchResult::Tracks(p) => p
                    .items
                    .into_iter()
                    .filter_map(Track::try_from_full_track)
                    .collect(),
                _ => anyhow::bail!("expect a track search result"),
            },
            match artist_result {
                rspotify_model::SearchResult::Artists(p) => {
                    p.items.into_iter().map(std::convert::Into::into).collect()
                }
                _ => anyhow::bail!("expect an artist search result"),
            },
            match album_result {
                rspotify_model::SearchResult::Albums(p) => p
                    .items
                    .into_iter()
                    .filter_map(Album::try_from_simplified_album)
                    .collect(),
                _ => anyhow::bail!("expect an album search result"),
            },
            match playlist_result {
                rspotify_model::SearchResult::Playlists(p) => {
                    p.items.into_iter().map(std::convert::Into::into).collect()
                }
                _ => anyhow::bail!("expect a playlist search result"),
            },
            match show_result {
                rspotify_model::SearchResult::Shows(p) => {
                    p.items.into_iter().map(|i| i.into()).collect()
                }
                _ => anyhow::bail!("expect a show search result"),
            },
            match episode_result {
                rspotify_model::SearchResult::Episodes(p) => {
                    p.items.into_iter().map(|i| i.into()).collect()
                }
                _ => anyhow::bail!("expect a episode search result"),
            },
        );

        Ok(SearchResults {
            tracks,
            artists,
            albums,
            playlists,
            shows,
            episodes,
        })
    }

    /// Search for items of a specific type matching a given query
    #[allow(clippy::used_underscore_binding)] // false positive as this is because of a crate
    pub async fn search_specific_type(
        &self,
        query: &str,
        _type: rspotify_model::SearchType,
    ) -> Result<rspotify_model::SearchResult> {
        Ok(self
            .spotify
            .search(query, _type, None, None, None, None)
            .await?)
    }

    /// Add a playable item to a playlist
    pub async fn add_item_to_playlist(
        &self,
        state: &SharedState,
        playlist_id: PlaylistId<'_>,
        playable_id: PlayableId<'_>,
    ) -> Result<()> {
        // remove all the occurrences of the track to ensure no duplication in the playlist
        self.playlist_remove_all_occurrences_of_items(
            playlist_id.as_ref(),
            [playable_id.as_ref()],
            None,
        )
        .await?;

        self.playlist_add_items(playlist_id.as_ref(), [playable_id.as_ref()], None)
            .await?;

        // After adding a new track to a playlist, remove the cache of that playlist to force refetching new data
        state.data.write().caches.context.remove(&playlist_id.uri());

        Ok(())
    }

    /// Remove a track from a playlist
    pub async fn delete_track_from_playlist(
        &self,
        state: &SharedState,
        playlist_id: PlaylistId<'_>,
        track_id: TrackId<'_>,
    ) -> Result<()> {
        // remove all the occurrences of the track to ensure no duplication in the playlist
        self.playlist_remove_all_occurrences_of_items(
            playlist_id.as_ref(),
            [PlayableId::Track(track_id.as_ref())],
            None,
        )
        .await?;

        // After making a delete request, update the playlist in-memory data stored inside the app caches.
        if let Some(Context::Playlist { tracks, .. }) = state
            .data
            .write()
            .caches
            .context
            .get_mut(&playlist_id.uri())
        {
            tracks.retain(|t| t.id != track_id);
        }

        Ok(())
    }

    /// Reorder items in a playlist
    async fn reorder_playlist_items(
        &self,
        state: &SharedState,
        playlist_id: PlaylistId<'_>,
        insert_index: usize,
        range_start: usize,
        range_length: Option<usize>,
        snapshot_id: Option<&str>,
    ) -> Result<()> {
        let insert_before = if insert_index > range_start {
            insert_index + 1
        } else {
            insert_index
        };

        self.playlist_reorder_items(
            playlist_id.clone(),
            Some(range_start as i32),
            Some(insert_before as i32),
            range_length.map(|range_length| range_length as u32),
            snapshot_id,
        )
        .await?;

        // After making a reorder request, update the playlist in-memory data stored inside the app caches.
        if let Some(Context::Playlist { tracks, .. }) = state
            .data
            .write()
            .caches
            .context
            .get_mut(&playlist_id.uri())
        {
            let track = tracks.remove(range_start);
            tracks.insert(insert_index, track);
        }

        Ok(())
    }

    /// Add a Spotify item to current user's library.
    async fn add_to_library(&self, state: &SharedState, item: Item) -> Result<()> {
        // Before adding new item, checks if that item already exists in the library to avoid adding a duplicated item.
        match item {
            Item::Track(track) => {
                let contains = self
                    .current_user_saved_tracks_contains([track.id.as_ref()])
                    .await?;
                if !contains[0] {
                    self.current_user_saved_tracks_add([track.id.as_ref()])
                        .await?;
                    // update the in-memory `user_data`
                    state
                        .data
                        .write()
                        .user_data
                        .saved_tracks
                        .insert(track.id.uri(), track);
                }
            }
            Item::Album(album) => {
                let contains = self
                    .current_user_saved_albums_contains([album.id.as_ref()])
                    .await?;
                if !contains[0] {
                    self.current_user_saved_albums_add([album.id.as_ref()])
                        .await?;
                    // update the in-memory `user_data`
                    state.data.write().user_data.saved_albums.insert(0, album);
                }
            }
            Item::Artist(artist) => {
                let follows = self.user_artist_check_follow([artist.id.as_ref()]).await?;
                if !follows[0] {
                    self.user_follow_artists([artist.id.as_ref()]).await?;
                    // update the in-memory `user_data`
                    state
                        .data
                        .write()
                        .user_data
                        .followed_artists
                        .insert(0, artist);
                }
            }
            Item::Playlist(playlist) => {
                let user_id = state
                    .data
                    .read()
                    .user_data
                    .user
                    .as_ref()
                    .map(|u| u.id.clone());

                if let Some(user_id) = user_id {
                    let follows = self
                        .playlist_check_follow(playlist.id.as_ref(), &[user_id])
                        .await?;
                    if !follows[0] {
                        self.playlist_follow(playlist.id.as_ref(), None).await?;
                        // update the in-memory `user_data`
                        state
                            .data
                            .write()
                            .user_data
                            .playlists
                            .insert(0, PlaylistFolderItem::Playlist(playlist));
                    }
                }
            }
            Item::Show(show) => {
                let follows = self.check_users_saved_shows([show.id.as_ref()]).await?;
                if !follows[0] {
                    self.save_shows([show.id.as_ref()]).await?;
                    // update the in-memory `user_data`
                    state.data.write().user_data.saved_shows.insert(0, show);
                }
            }
        }
        Ok(())
    }

    // Delete a Spotify item from user's library
    async fn delete_from_library(&self, state: &SharedState, id: ItemId) -> Result<()> {
        match id {
            ItemId::Track(id) => {
                let uri = id.uri();
                self.current_user_saved_tracks_delete([id]).await?;
                state.data.write().user_data.saved_tracks.remove(&uri);
            }
            ItemId::Album(id) => {
                state
                    .data
                    .write()
                    .user_data
                    .saved_albums
                    .retain(|a| a.id != id);
                self.current_user_saved_albums_delete([id]).await?;
            }
            ItemId::Artist(id) => {
                state
                    .data
                    .write()
                    .user_data
                    .followed_artists
                    .retain(|a| a.id != id);
                self.user_unfollow_artists([id]).await?;
            }
            ItemId::Playlist(id) => {
                state
                    .data
                    .write()
                    .user_data
                    .playlists
                    .retain(|item| match item {
                        PlaylistFolderItem::Playlist(p) => p.id != id,
                        PlaylistFolderItem::Folder(_) => true,
                    });
                self.playlist_unfollow(id).await?;
            }
            ItemId::Show(id) => {
                state
                    .data
                    .write()
                    .user_data
                    .saved_shows
                    .retain(|s| s.id != id);
                self.remove_users_saved_shows([id], Some(Market::FromToken))
                    .await?;
            }
        }
        Ok(())
    }

    /// Get a track data
    pub async fn track(&self, track_id: TrackId<'_>) -> Result<Track> {
        Track::try_from_full_track(
            self.spotify
                .track(track_id, Some(Market::FromToken))
                .await?,
        )
        .context("convert FullTrack into Track")
    }

    /// Get a playlist context data
    pub async fn playlist_context(&self, playlist_id: PlaylistId<'_>) -> Result<Context> {
        let playlist_uri = playlist_id.uri();
        tracing::info!("Get playlist context: {}", playlist_uri);

        // TODO: this should use `rspotify::playlist` API instead of `internal_call`
        // See: https://github.com/ramsayleung/rspotify/issues/459
        // let playlist = self
        //     .playlist(playlist_id, None, Some(Market::FromToken))
        //     .await?;
        let playlist = self
            .http_get::<FullPlaylist>(
                &format!("{SPOTIFY_API_ENDPOINT}/playlists/{}", playlist_id.id()),
                &market_query(),
            )
            .await?;

        // get the playlist's tracks
        let first_page = playlist.tracks.clone();
        let tracks = self
            .all_paging_items(first_page, &market_query())
            .await?
            .into_iter()
            .filter_map(|item| match item.track {
                Some(rspotify_model::PlayableItem::Track(track)) => {
                    Track::try_from_full_track(track)
                }
                _ => None,
            })
            .collect::<Vec<_>>();

        Ok(Context::Playlist {
            playlist: playlist.into(),
            tracks,
        })
    }

    /// Get an album context data
    pub async fn album_context(&self, album_id: AlbumId<'_>) -> Result<Context> {
        let album_uri = album_id.uri();
        tracing::info!("Get album context: {}", album_uri);

        let album = self.album(album_id, Some(Market::FromToken)).await?;
        let first_page = album.tracks.clone();

        // converts `rspotify_model::FullAlbum` into `state::Album`
        let album: Album = album.into();

        // get the album's tracks
        let tracks = self
            .all_paging_items(first_page, &Query::new())
            .await?
            .into_iter()
            .filter_map(|t| {
                // simplified track doesn't have album so
                // we need to manually include one during
                // converting into `state::Track`
                Track::try_from_simplified_track(t).map(|mut t| {
                    t.album = Some(album.clone());
                    t
                })
            })
            .collect::<Vec<_>>();

        Ok(Context::Album { album, tracks })
    }

    /// Get an artist context data
    pub async fn artist_context(&self, artist_id: ArtistId<'_>) -> Result<Context> {
        let artist_uri = artist_id.uri();
        tracing::info!("Get artist context: {}", artist_uri);

        // get the artist's information, including top tracks, related artists, and albums

        let artist = self
            .artist(artist_id.as_ref())
            .await
            .context("get artist")?
            .into();

        let top_tracks = self
            .artist_top_tracks(artist_id.as_ref(), Some(Market::FromToken))
            .await
            .context("get artist's top tracks")?;
        let top_tracks = top_tracks
            .into_iter()
            .filter_map(Track::try_from_full_track)
            .collect::<Vec<_>>();

        let related_artists = self
            .artist_related_artists(artist_id.as_ref())
            .await
            .context("get related artists")?;
        let related_artists = related_artists
            .into_iter()
            .map(std::convert::Into::into)
            .collect::<Vec<_>>();

        let albums = self
            .artist_albums(artist_id.as_ref())
            .await
            .context("get artist's albums")?;

        Ok(Context::Artist {
            artist,
            top_tracks,
            albums,
            related_artists,
        })
    }

    /// Get a show context data
    pub async fn show_context(&self, show_id: ShowId<'_>) -> Result<Context> {
        let show_uri = show_id.uri();
        tracing::info!("Get show context: {}", show_uri);

        let show = self.get_a_show(show_id, None).await?;
        let first_page = show.episodes.clone();

        // converts `rspotify_model::FullShow` into `state::Show`
        let show: Show = show.into();

        // get the show's episodes
        let episodes = self
            .all_paging_items(first_page, &Query::new())
            .await?
            .into_iter()
            .map(|e| e.into())
            .collect::<Vec<_>>();

        Ok(Context::Show { show, episodes })
    }

    /// Make a GET HTTP request to the Spotify server
    async fn http_get<T>(&self, url: &str, payload: &Query<'_>) -> Result<T>
    where
        T: serde::de::DeserializeOwned,
    {
        /// a helper function to process an API response from Spotify server
        ///
        /// This function is mainly used to patch upstream API bugs , resulting in
        /// a type error when a third-party library like `rspotify` parses the response
        fn process_spotify_api_response(text: &str) -> String {
            // See: https://github.com/ramsayleung/rspotify/issues/459
            text.replace("\"images\":null", "\"images\":[]")
                // See: https://github.com/aome510/spotify-player/issues/494
                // an item's name can be null while Spotify requires it to be available
                .replace("\"name\":null", "\"name\":\"\"")
        }

        let access_token = self.access_token().await?;

        tracing::debug!("{access_token} {url}");

        let response = self
            .http
            .get(url)
            .query(payload)
            .header(
                reqwest::header::AUTHORIZATION,
                format!("Bearer {access_token}"),
            )
            .send()
            .await?;

        let status = response.status();
        let text = process_spotify_api_response(&response.text().await?);
        tracing::debug!("{text}");

        if status != StatusCode::OK {
            anyhow::bail!("failed to send a Spotify API request {url}: {text}");
        }

        Ok(serde_json::from_str(&text)?)
    }

    /// Get all paging items starting from a pagination object of the first page
    async fn all_paging_items<T>(
        &self,
        first_page: rspotify_model::Page<T>,
        payload: &Query<'_>,
    ) -> Result<Vec<T>>
    where
        T: serde::de::DeserializeOwned,
    {
        let mut items = first_page.items;
        let mut maybe_next = first_page.next;

        while let Some(url) = maybe_next {
            let mut next_page = self
                .http_get::<rspotify_model::Page<T>>(&url, payload)
                .await?;
            if next_page.items.is_empty() {
                break;
            }
            items.append(&mut next_page.items);
            maybe_next = next_page.next;
        }
        Ok(items)
    }

    /// Get all cursor-based paging items starting from a pagination object of the first page
    async fn all_cursor_based_paging_items<T>(
        &self,
        first_page: rspotify_model::CursorBasedPage<T>,
    ) -> Result<Vec<T>>
    where
        T: serde::de::DeserializeOwned,
    {
        let mut items = first_page.items;
        let mut maybe_next = first_page.next;
        while let Some(url) = maybe_next {
            let mut next_page = self
                .http_get::<rspotify_model::CursorBasedPage<T>>(&url, &Query::new())
                .await?;
            items.append(&mut next_page.items);
            maybe_next = next_page.next;
        }
        Ok(items)
    }

    /// Retrieve the latest playback state
    pub async fn retrieve_current_playback(
        &self,
        state: &SharedState,
        reset_buffered_playback: bool,
    ) -> Result<()> {
        let new_playback = {
            // update the playback state
            let playback = self.current_playback(None, None::<Vec<_>>).await?;
            let mut player = state.player.write();

<<<<<<< HEAD
            let prev_item = player.currently_playing();

            let prev_name = match prev_item {
                Some(rspotify_model::PlayableItem::Track(track)) => track.name.to_owned(),
                Some(rspotify_model::PlayableItem::Episode(episode)) => episode.name.to_owned(),
                None => String::new(),
            };
=======
            let prev_track_name = player
                .current_playing_track()
                .map(|t| t.name.clone())
                .unwrap_or_default();
>>>>>>> ee7750f7

            player.playback = playback;
            player.playback_last_updated_time = Some(std::time::Instant::now());

<<<<<<< HEAD
            let curr_item = player.currently_playing();

            let curr_name = match curr_item {
                Some(rspotify_model::PlayableItem::Track(track)) => track.name.to_owned(),
                Some(rspotify_model::PlayableItem::Episode(episode)) => episode.name.to_owned(),
                None => String::new(),
            };
=======
            let curr_track_name = player
                .current_playing_track()
                .map(|t| t.name.clone())
                .unwrap_or_default();
>>>>>>> ee7750f7

            let new_playback = prev_name != curr_name && !curr_name.is_empty();
            // check if we need to update the buffered playback
            let needs_update = match (&player.buffered_playback, &player.playback) {
                (Some(bp), Some(p)) => bp.device_id != p.device.id || new_playback,
                (None, None) => false,
                _ => true,
            };

            if reset_buffered_playback || needs_update {
                player.buffered_playback = player.playback.as_ref().map(|p| {
                    let mut playback = PlaybackMetadata::from_playback(p);

                    // handle additional data from the previous buffered state
                    // that is not available in a standard Spotify playback's state
                    if let Some(bp) = &player.buffered_playback {
                        if let Some(volume) = bp.mute_state {
                            playback.volume = Some(volume);
                        }
                        playback.mute_state = bp.mute_state;
                        playback.fake_track_repeat_state = bp.fake_track_repeat_state;
                    }
                    playback
                });
            }

            new_playback
        };

        if !new_playback {
            return Ok(());
        }
        self.handle_new_playback_event(state).await?;

        Ok(())
    }

    // Handle new track event
    async fn handle_new_playback_event(&self, state: &SharedState) -> Result<()> {
        let configs = config::get_config();

        let curr_item = {
            let player = state.player.read();
            let Some(track_or_episode) = player.currently_playing() else {
                return Ok(());
            };
            track_or_episode.clone()
        };

<<<<<<< HEAD
        let url = match curr_item {
            rspotify_model::PlayableItem::Track(ref track) => {
                crate::utils::get_track_album_image_url(track)
                    .ok_or(anyhow::anyhow!("missing image"))?
            }
            rspotify_model::PlayableItem::Episode(ref episode) => {
                crate::utils::get_episode_show_image_url(episode)
                    .ok_or(anyhow::anyhow!("missing image"))?
            }
=======
        let Some(url) = crate::utils::get_track_album_image_url(&track) else {
            return Ok(());
>>>>>>> ee7750f7
        };

        let filename = (match curr_item {
            rspotify_model::PlayableItem::Track(ref track) => {
                format!(
                    "{}-{}-cover-{}.jpg",
                    track.album.name,
                    track.album.artists.first().unwrap().name,
                    // first 6 characters of the album's id
                    &track.album.id.as_ref().unwrap().id()[..6]
                )
            }
            rspotify_model::PlayableItem::Episode(ref episode) => {
                format!(
                    "{}-{}-cover-{}.jpg",
                    episode.show.name,
                    episode.show.publisher,
                    // first 6 characters of the show's id
                    &episode.show.id.as_ref().id()[..6]
                )
            }
        })
        .replace('/', ""); // remove invalid characters from the file's name
        let path = configs.cache_folder.join("image").join(filename);

        if configs.app_config.enable_cover_image_cache {
            self.retrieve_image(url, &path, true).await?;
        }

        #[cfg(feature = "image")]
        if !state.data.read().caches.images.contains_key(url) {
            let bytes = self.retrieve_image(url, &path, false).await?;
            let image =
                image::load_from_memory(&bytes).context("Failed to load image from memory")?;
            state
                .data
                .write()
                .caches
                .images
                .insert(url.to_owned(), image, *TTL_CACHE_DURATION);
        }

        // notify user about the playback's change if any
        #[cfg(all(feature = "notify", feature = "streaming"))]
        if configs.app_config.enable_notify
            && (!configs.app_config.notify_streaming_only || self.stream_conn.lock().is_some())
        {
<<<<<<< HEAD
            Self::notify_new_playback(curr_item, &path)?;
=======
            Self::notify_new_track(&track, &path)?;
>>>>>>> ee7750f7
        }

        #[cfg(all(feature = "notify", not(feature = "streaming")))]
        if configs.app_config.enable_notify {
            Self::notify_new_track(&track, &path)?;
        }

        Ok(())
    }

    /// Create a new playlist
    async fn create_new_playlist(
        &self,
        state: &SharedState,
        user_id: UserId<'static>,
        playlist_name: &str,
        public: bool,
        collab: bool,
        desc: &str,
    ) -> Result<()> {
        let playlist: Playlist = self
            .user_playlist_create(
                user_id,
                playlist_name,
                Some(public),
                Some(collab),
                Some(desc),
            )
            .await?
            .into();
        tracing::info!(
            "new playlist (name={},id={}) was successfully created",
            playlist.name,
            playlist.id
        );
        state
            .data
            .write()
            .user_data
            .playlists
            .insert(0, PlaylistFolderItem::Playlist(playlist));
        Ok(())
    }

    #[cfg(feature = "notify")]
<<<<<<< HEAD
    /// Create a notification for a new playback
    fn notify_new_playback(
        playable: rspotify_model::PlayableItem,
=======
    /// Create a notification for a new track
    fn notify_new_track(
        track: &rspotify_model::FullTrack,
>>>>>>> ee7750f7
        cover_img_path: &std::path::Path,
    ) -> Result<()> {
        let mut n = notify_rust::Notification::new();

        let re = regex::Regex::new(r"\{.*?\}").unwrap();
        // Generate a text described a track from a format string.
        // For example, a format string "{track} - {artists}" will generate
        // a text consisting of the track's name followed by a dash then artists' names.
        let get_text_from_format_str = |format_str: &str| {
            let mut text = String::new();

            let mut ptr = 0;
            for m in re.find_iter(format_str) {
                let s = m.start();
                let e = m.end();

                if ptr < s {
                    text += &format_str[ptr..s];
                }
                ptr = e;
                match m.as_str() {
                    "{track}" => {
                        let name = match playable {
                            rspotify_model::PlayableItem::Track(ref track) => &track.name,
                            rspotify_model::PlayableItem::Episode(ref episode) => &episode.name,
                        };
                        text += name
                    }
                    "{artists}" => {
<<<<<<< HEAD
                        if let rspotify_model::PlayableItem::Track(ref track) = playable {
                            text += &crate::utils::map_join(&track.artists, |a| &a.name, ", ");
                        }
=======
                        text += &crate::utils::map_join(&track.artists, |a| &a.name, ", ");
>>>>>>> ee7750f7
                    }
                    "{album}" => match playable {
                        rspotify_model::PlayableItem::Track(ref track) => text += &track.album.name,
                        rspotify_model::PlayableItem::Episode(ref episode) => {
                            text += &episode.show.name
                        }
                    },
                    _ => continue,
                }
            }
            if ptr < format_str.len() {
                text += &format_str[ptr..];
            }

            text
        };

        let configs = config::get_config();

        n.appname("spotify_player")
            .summary(&get_text_from_format_str(
                &configs.app_config.notify_format.summary,
            ))
            .body(&get_text_from_format_str(
                &configs.app_config.notify_format.body,
            ));
        if cover_img_path.exists() {
            n.icon(cover_img_path.to_str().context("valid cover_img_path")?);
        }
        if configs.app_config.notify_timeout_in_secs > 0 {
            n.timeout(std::time::Duration::from_secs(
                configs.app_config.notify_timeout_in_secs,
            ));
        }
        n.show()?;

        Ok(())
    }

    /// Retrieve an image from a `url` or a cached `path`.
    /// If `saved` is specified, the retrieved image is saved to the cached `path`.
    async fn retrieve_image(
        &self,
        url: &str,
        path: &std::path::Path,
        saved: bool,
    ) -> Result<Vec<u8>> {
        if path.exists() {
            tracing::debug!("Retrieving image from file: {}", path.display());
            return Ok(std::fs::read(path)?);
        }

        tracing::info!("Retrieving image from url: {url}");

        let bytes = self
            .http
            .get(url)
            .send()
            .await
            .with_context(|| format!("get image from url {url}"))?
            .bytes()
            .await?;

        if saved {
            tracing::info!("Saving the retrieved image into {}", path.display());
            let mut file = std::fs::File::create(path)?;
            file.write_all(&bytes)?;
        }

        Ok(bytes.to_vec())
    }

    /// Process a list of albums, which includes
    /// - sort albums by the release date
    fn process_artist_albums(albums: Vec<Album>) -> Vec<Album> {
        let mut albums = albums.into_iter().collect::<Vec<_>>();

        albums.sort_by(|x, y| x.release_date.partial_cmp(&y.release_date).unwrap());

        albums.reverse();

        albums
    }
}<|MERGE_RESOLUTION|>--- conflicted
+++ resolved
@@ -3,6 +3,7 @@
 
 #[cfg(feature = "streaming")]
 use crate::state::Mutex;
+use crate::state::Show;
 use crate::{auth, config};
 use crate::{
     auth::AuthConfig,
@@ -10,7 +11,7 @@
         rspotify_model, store_data_into_file_cache, Album, AlbumId, Artist, ArtistId, Category,
         Context, ContextId, Device, FileCacheKey, Item, ItemId, MemoryCaches, Playback,
         PlaybackMetadata, Playlist, PlaylistFolderItem, PlaylistId, SearchResults, SharedState,
-        Track, TrackId, UserId, TTL_CACHE_DURATION, USER_LIKED_TRACKS_ID,
+        ShowId, Track, TrackId, UserId, TTL_CACHE_DURATION, USER_LIKED_TRACKS_ID,
         USER_RECENTLY_PLAYED_TRACKS_ID, USER_TOP_TRACKS_ID,
     },
 };
@@ -525,14 +526,8 @@
                     );
                 }
             }
-<<<<<<< HEAD
             ClientRequest::AddPlayableToQueue(playable_id) => {
-                self.add_item_to_queue(playable_id, None).await?
-=======
-            ClientRequest::AddTrackToQueue(track_id) => {
-                self.add_item_to_queue(PlayableId::Track(track_id), None)
-                    .await?;
->>>>>>> ee7750f7
+                self.add_item_to_queue(playable_id, None).await?;
             }
             ClientRequest::AddPlayableToPlaylist(playlist_id, playable_id) => {
                 self.add_item_to_playlist(state, playlist_id, playable_id)
@@ -995,13 +990,13 @@
             },
             match show_result {
                 rspotify_model::SearchResult::Shows(p) => {
-                    p.items.into_iter().map(|i| i.into()).collect()
+                    p.items.into_iter().map(std::convert::Into::into).collect()
                 }
                 _ => anyhow::bail!("expect a show search result"),
             },
             match episode_result {
                 rspotify_model::SearchResult::Episodes(p) => {
-                    p.items.into_iter().map(|i| i.into()).collect()
+                    p.items.into_iter().map(std::convert::Into::into).collect()
                 }
                 _ => anyhow::bail!("expect a episode search result"),
             },
@@ -1393,7 +1388,7 @@
             .all_paging_items(first_page, &Query::new())
             .await?
             .into_iter()
-            .map(|e| e.into())
+            .map(std::convert::Into::into)
             .collect::<Vec<_>>();
 
         Ok(Context::Show { show, episodes })
@@ -1498,38 +1493,24 @@
             let playback = self.current_playback(None, None::<Vec<_>>).await?;
             let mut player = state.player.write();
 
-<<<<<<< HEAD
             let prev_item = player.currently_playing();
 
             let prev_name = match prev_item {
-                Some(rspotify_model::PlayableItem::Track(track)) => track.name.to_owned(),
-                Some(rspotify_model::PlayableItem::Episode(episode)) => episode.name.to_owned(),
+                Some(rspotify_model::PlayableItem::Track(track)) => track.name.clone(),
+                Some(rspotify_model::PlayableItem::Episode(episode)) => episode.name.clone(),
                 None => String::new(),
             };
-=======
-            let prev_track_name = player
-                .current_playing_track()
-                .map(|t| t.name.clone())
-                .unwrap_or_default();
->>>>>>> ee7750f7
 
             player.playback = playback;
             player.playback_last_updated_time = Some(std::time::Instant::now());
 
-<<<<<<< HEAD
             let curr_item = player.currently_playing();
 
             let curr_name = match curr_item {
-                Some(rspotify_model::PlayableItem::Track(track)) => track.name.to_owned(),
-                Some(rspotify_model::PlayableItem::Episode(episode)) => episode.name.to_owned(),
+                Some(rspotify_model::PlayableItem::Track(track)) => track.name.clone(),
+                Some(rspotify_model::PlayableItem::Episode(episode)) => episode.name.clone(),
                 None => String::new(),
             };
-=======
-            let curr_track_name = player
-                .current_playing_track()
-                .map(|t| t.name.clone())
-                .unwrap_or_default();
->>>>>>> ee7750f7
 
             let new_playback = prev_name != curr_name && !curr_name.is_empty();
             // check if we need to update the buffered playback
@@ -1579,7 +1560,6 @@
             track_or_episode.clone()
         };
 
-<<<<<<< HEAD
         let url = match curr_item {
             rspotify_model::PlayableItem::Track(ref track) => {
                 crate::utils::get_track_album_image_url(track)
@@ -1589,10 +1569,6 @@
                 crate::utils::get_episode_show_image_url(episode)
                     .ok_or(anyhow::anyhow!("missing image"))?
             }
-=======
-        let Some(url) = crate::utils::get_track_album_image_url(&track) else {
-            return Ok(());
->>>>>>> ee7750f7
         };
 
         let filename = (match curr_item {
@@ -1640,11 +1616,7 @@
         if configs.app_config.enable_notify
             && (!configs.app_config.notify_streaming_only || self.stream_conn.lock().is_some())
         {
-<<<<<<< HEAD
             Self::notify_new_playback(curr_item, &path)?;
-=======
-            Self::notify_new_track(&track, &path)?;
->>>>>>> ee7750f7
         }
 
         #[cfg(all(feature = "notify", not(feature = "streaming")))]
@@ -1690,15 +1662,9 @@
     }
 
     #[cfg(feature = "notify")]
-<<<<<<< HEAD
     /// Create a notification for a new playback
     fn notify_new_playback(
         playable: rspotify_model::PlayableItem,
-=======
-    /// Create a notification for a new track
-    fn notify_new_track(
-        track: &rspotify_model::FullTrack,
->>>>>>> ee7750f7
         cover_img_path: &std::path::Path,
     ) -> Result<()> {
         let mut n = notify_rust::Notification::new();
@@ -1728,13 +1694,9 @@
                         text += name
                     }
                     "{artists}" => {
-<<<<<<< HEAD
                         if let rspotify_model::PlayableItem::Track(ref track) = playable {
                             text += &crate::utils::map_join(&track.artists, |a| &a.name, ", ");
                         }
-=======
-                        text += &crate::utils::map_join(&track.artists, |a| &a.name, ", ");
->>>>>>> ee7750f7
                     }
                     "{album}" => match playable {
                         rspotify_model::PlayableItem::Track(ref track) => text += &track.album.name,
