[package]
name = "spotify_player"
version = "0.20.1"
authors = ["Thang Pham <phamducthang1234@gmail.com>"]
edition = "2021"
license = "MIT"
description = "A Spotify player in the terminal with full feature parity"
repository = "https://github.com/aome510/spotify-player"
keywords = ["spotify", "tui", "player"]
readme = "../README.md"

[dependencies]
anyhow = "1.0.91"
clap = { version = "4.5.20", features = ["derive", "string"] }
config_parser2 = "0.1.5"
crossterm = "0.28.1"
dirs-next = "2.0.0"
librespot-connect = { version = "0.6.0", optional = true }
librespot-core = "0.6.0"
librespot-oauth = "0.6.0"
librespot-playback = { version = "0.6.0", optional = true }
log = "0.4.22"
chrono = "0.4.38"
<<<<<<< HEAD
reqwest = { version = "0.12.5", features = ["json"] }
rpassword = "7.3.1"
rspotify = "0.13.3"
serde = { version = "1.0.204", features = ["derive"] }
tokio = { version = "1.38.0", features = ["rt", "rt-multi-thread", "macros", "time"] }
toml = "0.8.14"
tui = { package = "ratatui", version = "0.27.0" }
=======
reqwest = { version = "0.12.9", features = ["json"] }
rspotify = "0.13.3"
serde = { version = "1.0.214", features = ["derive"] }
tokio = { version = "1.41.0", features = [
	"rt",
	"rt-multi-thread",
	"macros",
	"time",
] }
toml = "0.8.19"
tui = { package = "ratatui", version = "0.29.0" }
>>>>>>> ee7750f7
rand = "0.8.5"
maybe-async = "0.2.10"
async-trait = "0.1.83"
parking_lot = "0.12.3"
tracing = "0.1.40"
tracing-subscriber = { version = "0.3.18", features = ["env-filter"] }
lyric_finder = { version = "0.1.6", path = "../lyric_finder", optional = true }
backtrace = "0.3.74"
souvlaki = { version = "0.7.3", optional = true }
viuer = { version = "0.9.1", optional = true }
image = { version = "0.25.4", optional = true }
notify-rust = { version = "4.11.3", optional = true, default-features = false, features = [
	"d",
] }
flume = "0.11.1"
serde_json = "1.0.132"
once_cell = "1.20.2"
regex = "1.11.1"
daemonize = { version = "0.5.0", optional = true }
ttl_cache = "0.5.1"
clap_complete = "4.5.35"
which = "7.0.0"
fuzzy-matcher = { version = "0.3.7", optional = true }
html-escape = "0.2.13"
rustls = { version = "0.23.16", default-features = false, features = ["ring"] }

[target.'cfg(any(target_os = "windows", target_os = "macos"))'.dependencies.winit]
version = "0.30.5"
optional = true

[target.'cfg(target_os = "windows")'.dependencies]
clipboard-win = "5.4.0"

[target.'cfg(target_os = "windows")'.dependencies.windows]
version = "0.58.0"
features = [
	"Win32_Foundation",
	"Win32_Graphics_Gdi",
	"Win32_System_LibraryLoader",
	"Win32_UI_WindowsAndMessaging",
]
optional = true

[features]
alsa-backend = ["streaming", "librespot-playback/alsa-backend"]
pulseaudio-backend = ["streaming", "librespot-playback/pulseaudio-backend"]
rodio-backend = ["streaming", "librespot-playback/rodio-backend"]
portaudio-backend = ["streaming", "librespot-playback/portaudio-backend"]
jackaudio-backend = ["streaming", "librespot-playback/jackaudio-backend"]
rodiojack-backend = ["streaming", "librespot-playback/rodiojack-backend"]
sdl-backend = ["streaming", "librespot-playback/sdl-backend"]
gstreamer-backend = ["streaming", "librespot-playback/gstreamer-backend"]
streaming = ["librespot-playback", "librespot-connect"]
lyric-finder = ["lyric_finder"]
media-control = ["souvlaki", "winit", "windows"]
image = ["viuer", "dep:image"]
sixel = ["image", "viuer/sixel"]
notify = ["notify-rust"]
daemon = ["daemonize", "streaming"]
fzf = ["fuzzy-matcher"]

default = ["rodio-backend", "media-control"]

[package.metadata.binstall]
<<<<<<< HEAD
pkg-url = "{ repo }/releases/download/v{ version }/{ name }_{ target }{ archive-suffix }"
=======
pkg-url = "{ repo }/releases/download/v{ version }/{ name }_{ target }{ archive-suffix }"

[lints]
workspace = true

[package.metadata.cargo-machete]
ignored = ["async-trait"]
>>>>>>> ee7750f7
<|MERGE_RESOLUTION|>--- conflicted
+++ resolved
@@ -21,27 +21,17 @@
 librespot-playback = { version = "0.6.0", optional = true }
 log = "0.4.22"
 chrono = "0.4.38"
-<<<<<<< HEAD
-reqwest = { version = "0.12.5", features = ["json"] }
-rpassword = "7.3.1"
-rspotify = "0.13.3"
-serde = { version = "1.0.204", features = ["derive"] }
-tokio = { version = "1.38.0", features = ["rt", "rt-multi-thread", "macros", "time"] }
-toml = "0.8.14"
-tui = { package = "ratatui", version = "0.27.0" }
-=======
 reqwest = { version = "0.12.9", features = ["json"] }
 rspotify = "0.13.3"
 serde = { version = "1.0.214", features = ["derive"] }
 tokio = { version = "1.41.0", features = [
-	"rt",
-	"rt-multi-thread",
-	"macros",
-	"time",
+  "rt",
+  "rt-multi-thread",
+  "macros",
+  "time",
 ] }
 toml = "0.8.19"
 tui = { package = "ratatui", version = "0.29.0" }
->>>>>>> ee7750f7
 rand = "0.8.5"
 maybe-async = "0.2.10"
 async-trait = "0.1.83"
@@ -54,7 +44,7 @@
 viuer = { version = "0.9.1", optional = true }
 image = { version = "0.25.4", optional = true }
 notify-rust = { version = "4.11.3", optional = true, default-features = false, features = [
-	"d",
+  "d",
 ] }
 flume = "0.11.1"
 serde_json = "1.0.132"
@@ -78,10 +68,10 @@
 [target.'cfg(target_os = "windows")'.dependencies.windows]
 version = "0.58.0"
 features = [
-	"Win32_Foundation",
-	"Win32_Graphics_Gdi",
-	"Win32_System_LibraryLoader",
-	"Win32_UI_WindowsAndMessaging",
+  "Win32_Foundation",
+  "Win32_Graphics_Gdi",
+  "Win32_System_LibraryLoader",
+  "Win32_UI_WindowsAndMessaging",
 ]
 optional = true
 
@@ -106,14 +96,10 @@
 default = ["rodio-backend", "media-control"]
 
 [package.metadata.binstall]
-<<<<<<< HEAD
-pkg-url = "{ repo }/releases/download/v{ version }/{ name }_{ target }{ archive-suffix }"
-=======
 pkg-url = "{ repo }/releases/download/v{ version }/{ name }_{ target }{ archive-suffix }"
 
 [lints]
 workspace = true
 
 [package.metadata.cargo-machete]
-ignored = ["async-trait"]
->>>>>>> ee7750f7
+ignored = ["async-trait"]