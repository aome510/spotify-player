# Configuration Documentation

## Table of Contents

- [General](#general)
  - [Notes](#notes)
  - [Media control](#media-control)
  - [Player event hook command](#player-event-hook-command)
  - [Device configurations](#device-configurations)
  - [Layout configurations](#layout-configurations)
- [Themes](#themes)
  - [Use script to add theme](#use-script-to-add-theme)
  - [Palette](#palette)
  - [Component Styles](#component-styles)
- [Keymaps](#keymaps)

All configuration files should be placed inside the application's configuration folder (default to be `$HOME/.config/spotify-player`).
    
## General

**The default `app.toml` can be found in the example [`app.toml`](../examples/app.toml) file.**

`spotify_player` uses `app.toml` to configure general application configurations:

| Option                            | Description                                                                              | Default                                                 |
| --------------------------------- | ---------------------------------------------------------------------------------------- | ------------------------------------------------------- |
| `client_id`                       | the Spotify client's ID                                                                  | `65b708073fc0480ea92a077233ca87bd`                      |
| `client_port`                     | the port that the application's client is running on to handle CLI commands              | `8080`                                                  |
| `tracks_playback_limit`           | the limit for the number of tracks played in a **tracks** playback                       | `50`                                                    |
| `playback_format`                 | the format of the text in the playback's window                                          | `{status} {track} • {artists}\n{album}\n{metadata}`     | 
| `notify_format`                   | the format of a notification (`notify` feature only)                                     | `{ summary = "{track} • {artists}", body = "{album}" }` |
| `notify_timeout_in_secs`          | the timeout (in seconds) of a notification (`notify` feature only)                       | `0` (no timeout)                                        |
| `player_event_hook_command`       | the hook command executed when there is a new player event                               | `None`                                                  |
| `ap_port`                         | the application's Spotify session connection port                                        | `None`                                                  |
| `proxy`                           | the application's Spotify session connection proxy                                       | `None`                                                  |
| `theme`                           | the application's theme                                                                  | `default`                                               |
| `app_refresh_duration_in_ms`      | the duration (in ms) between two consecutive application refreshes                       | `32`                                                    |
| `playback_refresh_duration_in_ms` | the duration (in ms) between two consecutive playback refreshes                          | `0`                                                     |
| `page_size_in_rows`               | a page's size expressed as a number of rows (for page-navigation commands)               | `20`                                                    |
| `enable_media_control`            | enable application media control support (`media-control` feature only)                  | `true` (Linux), `false` (Windows and MacOS)             |
| `enable_streaming`                | enable streaming (`streaming` feature only)                                              | `Always`                                                |
| `enable_notify`                   | enable notification (`notify` feature only)                                              | `true`                                                  |
| `enable_cover_image_cache`        | store album's cover images in the cache folder                                           | `true`                                                  |
| `notify_streaming_only`           | only send notification when streaming is enabled (`streaming` and `notify` feature only) | `false`                                                 |
| `default_device`                  | the default device to connect to on startup if no playing device found                   | `spotify-player`                                        |
| `play_icon`                       | the icon to indicate playing state of a Spotify item                                     | `▶`                                                     |
| `pause_icon`                      | the icon to indicate pause state of a Spotify item                                       | `▌▌`                                                    |
| `liked_icon`                      | the icon to indicate the liked state of a song                                           | `♥`                                                     |
| `border_type`                     | the type of the application's borders                                                    | `Plain`                                                 |
| `progress_bar_type`               | the type of the playback progress bar                                                    | `Rectangle`                                             |
| `cover_img_width`                 | the width of the cover image (`image` feature only)                                      | `5`                                                     |
| `cover_img_length`                | the length of the cover image (`image` feature only)                                     | `9`                                                     |
| `cover_img_scale`                 | the scale of the cover image (`image` feature only)                                      | `1.0`                                                   |
| `seek_duration_secs`              | the duration (in seconds) to seek when using `SeekForward` and `SeekBackward` commands   | `5`                                                     |

### Notes

- By default, `spotify_player` uses the official Spotify Web app's client (`client_id = 65b708073fc0480ea92a077233ca87bd`)
- It's recommended to specify [your own Client ID](https://developer.spotify.com/documentation/web-api/concepts/apps) to avoid possible rate limits and to allow a full [Spotify connect](https://www.spotify.com/us/connect/) support.
- `ap_port` and `proxy` are [Librespot's session configurations](https://github.com/librespot-org/librespot/wiki/Behind-web-proxy). By default, `spotify_player` doesn't set those values, which means the Librespot library will fallback to use its default options.
- Positive-value `app_refresh_duration_in_ms` is used to refresh the playback periodically. This can result in hitting a Spotify rate limit if the application is running for a long time.
- To prevent the rate limit, `spotify_player` sets `playback_refresh_duration_in_ms=0` by default and makes additional API calls when there is an event or a command triggering a playback update.
- List of commands that triggers a playback update:

  - `NextTrack`
  - `PreviousTrack`
  - `ResumePause`
  - `PlayRandom`
  - `Repeat`
  - `Shuffle`
  - `SeekTrack` (left-clicking the playback's progress bar)
  - `ChooseSelected` (for a track, a device, etc)

  **Note**: the above list might not be up-to-date.

- An example of event that triggers a playback update is the one happening when the current track ends.
- `enable_streaming` can be either `Always`, `Never` or `DaemonOnly`. For backwards compatibility, `true` and `false` are still accepted as aliases for `Always` and `Never`.
- `playback_window_position` can only be either `Top` or `Bottom`.
- `border_type` can be either `Hidden`, `Plain`, `Rounded`, `Double` or `Thick`.
- `progress_bar_type` can be either `Rectangle` or `Line`.
- `notify_streaming_only=true` and `enable_streaming=DaemonOnly` can be set to avoid sending multiple notifications when both daemon and UI are running.

#### Media control

Media control support (`enable_media_control` option) is enabled by default on Linux but disabled by default on MacOS and Windows.

MacOS and Windows require **an open window** to listen to OS media event. As a result, `spotify_player` needs to spawn an invisible window on startup, which may steal focus from the running terminal. To interact with `spotify_player`, which is run on the terminal, user will need to re-focus the terminal. Because of this extra re-focus step, the media control support is disabled by default on MacOS and Windows to avoid possible confusion for first-time users.

### Player event hook command

If specified, `player_event_hook_command` should be an object with two fields `command` and `args`. Each time `spotify_player` receives a new player event, `player_event_hook_command` is executed with the event's data as the script's arguments.

A player event is represented as a list of arguments with either of the following values:

- `"Changed" OLD_TRACK_ID NEW_TRACK_ID`
- `"Playing" TRACK_ID POSITION_MS DURATION_MS`
- `"Paused" TRACK_ID POSITION_MS DURATION_MS`
- `"EndOfTrack" TRACK_ID`

**Note**: if `args` is specified, such arguments will be called before the event's arguments.

For example, if `player_event_hook_command = { command = "a.sh", args = ["-b", "c", "-d"] }`, upon receiving a `Changed` event with `OLD_TRACK_ID=x`, `NEW_TRACK_ID=y`, the following command will be run

```shell
a.sh -b c -d Changed x y
```

Example script that reads event's data from arguments and prints them to a file:

```sh
#!/bin/bash

set -euo pipefail

case "$1" in
    "Changed") echo "command: $1, old_track_id: $2, new_track_id: $3" >> /tmp/log.txt ;;
    "Playing") echo "command: $1, track_id: $2, position_ms: $3, duration_ms: $4" >> /tmp/log.txt ;;
    "Paused") echo "command: $1, track_id: $2, position_ms: $3, duration_ms: $4" >> /tmp/log.txt ;;
    "EndOfTrack") echo "command: $1, track_id: $2" >> /tmp/log.txt ;;
esac
```

### Device configurations

The configuration options for the [Librespot](https://github.com/librespot-org/librespot) integrated device are specified under the `[device]` section in the `app.toml` file:

| Option          | Description                                                             | Default          |
| --------------- | ----------------------------------------------------------------------- | ---------------- |
| `name`          | The librespot device's name                                             | `spotify-player` |
| `device_type`   | The librespot device's type                                             | `speaker`        |
| `volume`        | Initial volume (in percentage) of the device                            | `70`             |
| `bitrate`       | Bitrate in kbps (`96`, `160`, or `320`)                                 | `320`            |
| `audio_cache`   | Enable caching audio files (store in `$APP_CACHE_FOLDER/audio/` folder) | `false`          |
| `normalization` | Enable audio normalization                                              | `false`          |
| `autoplay`      | Enable autoplay similar songs                                           | `false`          |

More details on the above configuration options can be found under the [Librespot wiki page](https://github.com/librespot-org/librespot/wiki/Options).

### Layout configurations

The layout of the application can be adjusted via these options. 

<<<<<<< HEAD
| Option                     | Description                                                            | Default |
| -------------------------- | ---------------------------------------------------------------------- | ------- |
| `library.album_percent`    | The percentage of the album window in the library                      | `40`    |
| `library.playlist_percent` | The percentage of the playlist window in the library                   | `40`    |
| `playback_window_position` | The position of the playback window                                    | `Top`   |
| `playback_window_height`   | The height of the playback window                                      | `6`     |
| `title_height`             | The height of the title/album/artist in the playback window            | `1`     |
=======
| Option                     | Description                                                      | Default |
| -------------------------- | ---------------------------------------------------------------- | ------- |
| `library.album_percent`    | The percentage of the album window in the library                | `40`    |
| `library.playlist_percent` | The percentage of the playlist window in the library             | `40`    |
| `playback_window_position` | The position of the playback window                              | `Top`   |
| `playback_window_height`   | The height of the playback window                                | `6`     |
>>>>>>> 2030b4ee

Example: 

``` toml

[layout]
library = { album_percent = 40, playlist_percent = 40 }
playback_window_position = "Top"

```
## Themes

`spotify_player` uses the `theme.toml` config file to look for user-defined themes.

**An example of user-defined themes can be found in the example [`theme.toml`](../examples/theme.toml) file.**

The application's theme can be modified by setting the `theme` config option in `app.toml` or by specifying the `-t <THEME>` (`--theme <THEME>`) CLI option when running the player.

A theme has three main components: `name` (the theme's name), `palette` (the theme's color palette), `component_style` (styles for specific application's components).

`name` is required when defining a new theme. If `palette` is not set, a palette based on the terminal's colors will be used. If `component_style` is not set, a set of predefined component styles will be used.

### Use script to add theme

[a `theme_parse` python script](../scripts/theme_parse) (require `pyaml` and `requests` libraries) can be used to parse [Iterm2 alacritty's color schemes](https://github.com/mbadolato/iTerm2-Color-Schemes/tree/master/alacritty) into a `spotify_player` compatible theme format.

For example, you can run

```
./theme_parse "Builtin Solarized Dark" "solarized_dark"  >> ~/.config/spotify-player/theme.toml
```

to parse [Builtin Solarized Dark](https://github.com/mbadolato/iTerm2-Color-Schemes/blob/master/alacritty/Builtin%20Solarized%20Dark.yml) color scheme into a new theme with `name = "solarized_dark"`.

### Palette

A theme's palette consists of the following fields:

- `background`
- `foreground`
- `black`
- `blue`
- `cyan`
- `green`
- `magenta`
- `red`
- `white`
- `yellow`
- `bright_black`
- `bright_blue`
- `bright_cyan`
- `bright_green`
- `bright_magenta`
- `bright_red`
- `bright_white`
- `bright_yellow`

If a field is not specified, a default value based on the terminal's corresponding color will be used.

A field's value can be set to be either a hex representation of a RGB color (e.g, `background = "#1e1f29"`) or a string representation of the color (e.g `red`, `bright_blue`, etc).

More details about the palette's field naming can be found in the table in the [3-bit and 4-bit section](https://en.wikipedia.org/wiki/ANSI_escape_code#3-bit_and_4-bit).

### Component Styles

To define application's component styles, the user can specify any of the below fields:

- `block_title`
- `border`
- `playback_status`
- `playback_track`
- `playback_artists`
- `playback_album`
- `playback_metadata`
- `playback_progress_bar`
- `playback_progress_bar_unfilled` (Specific to `progress_bar_type` as `Line`)
- `current_playing`
- `page_desc`
- `table_header`
- `selection`
- `secondary_row`
- `like`

A field in `component_style` is a struct with three **optional** fields: `fg` (foreground), `bg` (background) and `modifiers` (terminal effects):

- `fg` and `bg` can be either a palette's color in a pascal case (e.g, `BrightBlack`, `Blue`, etc) or a hex representation of a RGB color (e.g, `"#1e1f29"`). The default values for `fg` and `bg` are the `palette`'s `foreground` and `background`.
- The default value for `modifiers` is `[]`. `modifiers` can consist of
  - `Bold`
  - `Dim`
  - `Italic`
  - `Underlined`
  - `SlowBlink`
  - `Reversed`
  - `RapidBlink`
  - `Hidden`
  - `CrossedOut`

Default value for application's component styles:

```toml
block_title = { fg = "Magenta"  }
border = {}
playback_status = { fg = "Cyan", modifiers = ["Bold"] }
playback_track = { fg = "Cyan", modifiers = ["Bold"] }
playback_artists = { fg = "Cyan", modifiers = ["Bold"] }
playback_album = { fg = "Yellow" }
playback_metadata = { fg = "BrightBlack" }
playback_progress_bar = { bg = "BrightBlack", fg = "Green" }
current_playing = { fg = "Green", modifiers = ["Bold"] }
page_desc = { fg = "Cyan", modifiers = ["Bold"] }
playlist_desc = { fg = "BrightBlack", modifiers = ["Dim"] }
table_header = { fg = "Blue" }
selection = { modifiers = ["Bold", "Reversed"] }
```

## Keymaps

`spotify_player` uses `keymap.toml` to add or override new key mappings in additional to [the default key mappings](../README.md#commands). To define a new key mapping, simply add a `keymaps` entry. To remove a key mapping, set its command to `None`. For example,

```toml
[[keymaps]]
command = "NextTrack"
key_sequence = "g n"
[[keymaps]]
command = "PreviousTrack"
key_sequence = "g p"
[[keymaps]]
command = "Search"
key_sequence = "C-c C-x /"
[[keymaps]]
command = "ResumePause"
key_sequence = "M-enter"
[[keymaps]]
command = "None"
key_sequence = "q"
```

## Actions

Actions are located in the same `keymap.toml` file as keymaps. An action can be triggered by a key sequence that is not bound to any command. Once the mapped key sequence is pressed, the corresponding action will be triggered **on the currently selected item**. For example,
a list of actions can be found [here](../README.md#actions).

```toml
[[actions]]
action = "GoToArtist"
key_sequence = "g A"
[[actions]]
action = "GoToAlbum"
key_sequence = "g B"
[[actions]]
action="ToggleLiked"
key_sequence="C-l"
```<|MERGE_RESOLUTION|>--- conflicted
+++ resolved
@@ -140,7 +140,7 @@
 
 The layout of the application can be adjusted via these options. 
 
-<<<<<<< HEAD
+
 | Option                     | Description                                                            | Default |
 | -------------------------- | ---------------------------------------------------------------------- | ------- |
 | `library.album_percent`    | The percentage of the album window in the library                      | `40`    |
@@ -148,14 +148,6 @@
 | `playback_window_position` | The position of the playback window                                    | `Top`   |
 | `playback_window_height`   | The height of the playback window                                      | `6`     |
 | `title_height`             | The height of the title/album/artist in the playback window            | `1`     |
-=======
-| Option                     | Description                                                      | Default |
-| -------------------------- | ---------------------------------------------------------------- | ------- |
-| `library.album_percent`    | The percentage of the album window in the library                | `40`    |
-| `library.playlist_percent` | The percentage of the playlist window in the library             | `40`    |
-| `playback_window_position` | The position of the playback window                              | `Top`   |
-| `playback_window_height`   | The height of the playback window                                | `6`     |
->>>>>>> 2030b4ee
 
 Example: 
 
